--- conflicted
+++ resolved
@@ -21,10 +21,7 @@
 using AgreementReference = Eu.EDelivery.AS4.Model.Core.AgreementReference;
 using CollaborationInfo = Eu.EDelivery.AS4.Model.Core.CollaborationInfo;
 using MessageExchangePattern = Eu.EDelivery.AS4.Entities.MessageExchangePattern;
-<<<<<<< HEAD
 using RetryReliability = Eu.EDelivery.AS4.Entities.RetryReliability;
-=======
->>>>>>> 5ab59054
 using Service = Eu.EDelivery.AS4.Model.Core.Service;
 
 namespace Eu.EDelivery.AS4.ComponentTests.Agents
@@ -360,42 +357,5 @@
             // Wait till the response is processed correctly.
             await Task.Delay(TimeSpan.FromSeconds(10));
         }
-<<<<<<< HEAD
-=======
-
-        private async Task<AS4Message> RespondToPullRequest(string url, int responseStatusCode)
-        {
-            var input = new VirtualStream();
-            var waiter = new ManualResetEvent(false);
-            StubHttpServer.StartServer(
-                url,
-                (req, res) =>
-                {
-                    req.InputStream.CopyTo(input);
-                    res.StatusCode = responseStatusCode;
-                    res.OutputStream.Dispose();
-                },
-                waiter);
-
-            waiter.WaitOne(timeout: TimeSpan.FromSeconds(5));
-
-            // Wait till the response is processed correctly.
-            await Task.Delay(TimeSpan.FromSeconds(2));
-            _as4Msh.Dispose();
-
-            input.Position = 0;
-            var deserializeTask =
-                SerializerProvider
-                    .Default
-                    .Get(Constants.ContentTypes.Soap)
-                    .DeserializeAsync(input, Constants.ContentTypes.Soap);
-
-            deserializeTask.Wait(TimeSpan.FromSeconds(1));
-            AS4Message result = deserializeTask.Result;
-
-            Assert.True(result != null, "PullRequest couldn't be deserialized");
-            return result;
-        }
->>>>>>> 5ab59054
     }
 }