﻿using System;
using System.Collections.Generic;
using System.IO;
using System.Linq;
using Eu.EDelivery.AS4.Fe.Runtime;
using Eu.EDelivery.AS4.Fe.Settings;
using Microsoft.Extensions.Options;
using Mono.Cecil;
using Newtonsoft.Json;
using Newtonsoft.Json.Linq;
using NSubstitute;
using Xunit;

namespace Eu.EDelivery.AS4.Fe.UnitTests
{
    public class RuntimeLoaderTest
    {
        private RuntimeLoader loader;
        private List<TypeDefinition> types;

        private RuntimeLoaderTest Setup()
        {
            var options = Substitute.For<IOptions<ApplicationSettings>>();
            options.Value.Returns(new ApplicationSettings()
            {
                Runtime = Directory.GetCurrentDirectory()
            });
            loader = new RuntimeLoader(options);
            types = loader.LoadTypesFromAssemblies();
            return this;
        }

        public class Initialize : RuntimeLoaderTest
        {
            [Fact]
            public void Types_Should_Be_Loaded_From_The_Assemblies()
            {
                // Setup
                Setup();

                // Assert
                Assert.True(loader.Receivers.Any());
                Assert.True(loader.Receivers.Any(type => type.Name == "File receiver"));
            }

            [Fact]
            public void When_InfoAttribute_And_DescriptionAttribute_Is_Present_They_Should_Be_Used()
            {
                // Setup
                Setup();
                var result = loader.LoadImplementationsForType(types, "Eu.EDelivery.AS4.Fe.Tests.TestData.ITestReceiver");

                // Assert
                var first = result.First();
                Assert.True(first.Name == "Test receiver");
                Assert.True(first.TechnicalName.Contains("TestReceiver"));

                var info = first.Properties.FirstOrDefault(prop => prop.FriendlyName == "FRIENDLYNAME");
                Assert.NotNull(info);
                Assert.True(info.Regex == "REGEX");
                Assert.True(info.Type == "TYPE");
                Assert.True(info.Description == "DESCRIPTION");
            }

            [Fact(Skip = "This is not the case anymore")]
            public void When_No_InfoAttribute_Present_Property_Info_Should_Be_Used()
            {
                // Setup
                Setup();

                // Act
                var result = loader.LoadImplementationsForType(types, "Eu.EDelivery.AS4.Fe.Tests.TestData.ITestReceiver");

                // Assert
                var first = result.First();
                Assert.True(first.Name == "TestReceiver");
                Assert.True(first.Properties.Any(x => x.FriendlyName == "Name"));
            }

            [Fact]
            public void When_Only_DescriptionAttribute_Is_Present_It_Should_Be_Used()
            {
                // Setup
                Setup();

                // Act
                var result = loader.LoadImplementationsForType(types, "Eu.EDelivery.AS4.Fe.Tests.TestData.ITestReceiver");
                var onlywithDescription = result.First(test => test.Name.ToLower().Contains("testreceiverwithonlydescription"));

                // Assert
                Assert.True(onlywithDescription.Description == "TestReceiverWithOnlyDescription");
                Assert.True(onlywithDescription.Properties.First().Description == "Name");
            }
        }

        public class FlattenRuntimeToJson : RuntimeLoaderTest
        {
            [Fact]
            public void Object_Properties_Should_Be_Flattened_In_Json()
            {
                // Setup
                Setup();

                var result = loader.LoadImplementationsForType(types, "Eu.EDelivery.AS4.Model.PMode.IPMode");

                var jsonResult = JsonConvert.SerializeObject(result.First(x => x.Name == "SendingProcessingMode"), Formatting.Indented, new FlattenRuntimeToJsonConverter());

                // Assert
<<<<<<< HEAD
                Assert.True(expected == jsonResult);
=======
                var json = JObject.Parse(jsonResult);
                Assert.NotNull(json.Properties().FirstOrDefault(prop => prop.Name == "pullconfiguration"));
                Assert.NotNull(json.Properties().FirstOrDefault(prop => prop.Name == "security"));
                Assert.NotNull(json.Properties().FirstOrDefault(prop => prop.Name == "signing"));
>>>>>>> 3893916d
            }
        }
    }
}<|MERGE_RESOLUTION|>--- conflicted
+++ resolved
@@ -1,5 +1,4 @@
-﻿using System;
-using System.Collections.Generic;
+﻿using System.Collections.Generic;
 using System.IO;
 using System.Linq;
 using Eu.EDelivery.AS4.Fe.Runtime;
@@ -106,14 +105,10 @@
                 var jsonResult = JsonConvert.SerializeObject(result.First(x => x.Name == "SendingProcessingMode"), Formatting.Indented, new FlattenRuntimeToJsonConverter());
 
                 // Assert
-<<<<<<< HEAD
-                Assert.True(expected == jsonResult);
-=======
                 var json = JObject.Parse(jsonResult);
                 Assert.NotNull(json.Properties().FirstOrDefault(prop => prop.Name == "pullconfiguration"));
                 Assert.NotNull(json.Properties().FirstOrDefault(prop => prop.Name == "security"));
                 Assert.NotNull(json.Properties().FirstOrDefault(prop => prop.Name == "signing"));
->>>>>>> 3893916d
             }
         }
     }
