--- conflicted
+++ resolved
@@ -34,34 +34,19 @@
     "Microsoft.Bcl.Build": "1.0.21",
     "Microsoft.Data.Sqlite": "1.1.0",
     "Microsoft.EntityFrameworkCore.Sqlite": "1.1.0",
-<<<<<<< HEAD
-    "Microsoft.Extensions.Configuration.EnvironmentVariables": "1.1.0",
-    "Microsoft.Extensions.Configuration.FileExtensions": "1.1.0",
-    "Microsoft.Extensions.Configuration.Json": "1.1.0",
-=======
     "Microsoft.Extensions.Configuration.EnvironmentVariables": "1.0.0",
     "Microsoft.Extensions.Configuration.FileExtensions": "1.0.0",
     "Microsoft.Extensions.Configuration.Json": "1.0.0",
->>>>>>> d59e12de
     "Microsoft.Extensions.DependencyInjection": "1.1.0",
     "Microsoft.Extensions.DependencyInjection.Abstractions": "1.1.0",
     "Microsoft.Extensions.Logging": "1.1.0",
     "Microsoft.Extensions.Logging.Abstractions": "1.1.0",
-<<<<<<< HEAD
-    "Microsoft.Extensions.Logging.Console": "1.1.0",
-    "Microsoft.Extensions.Logging.Debug": "1.1.0",
-    "Microsoft.Extensions.Options.ConfigurationExtensions": "1.1.0",
-    "Microsoft.Extensions.PlatformAbstractions": "1.1.0",
-    "Microsoft.Extensions.Primitives": "1.1.0",
-    "Microsoft.Net.Http": "2.2.29",
-=======
     "Microsoft.Extensions.Logging.Console": "1.0.0",
     "Microsoft.Extensions.Logging.Debug": "1.0.0",
     "Microsoft.Extensions.Options.ConfigurationExtensions": "1.0.0",
     "Microsoft.Extensions.PlatformAbstractions": "1.0.0",
     "Microsoft.Extensions.Primitives": "1.1.0",
     "Microsoft.Net.Http": "2.2.22",
->>>>>>> d59e12de
     "Mono.Cecil": "0.10.0-beta2",
     "NLog.Extensions.Logging": "1.0.0-rtm-alpha4",
     "SQLite": "3.13.0",
@@ -69,11 +54,7 @@
     "Swashbuckle": "6.0.0-beta902",
     "System.Collections": "4.3.0",
     "System.Collections.Immutable": "1.3.1",
-<<<<<<< HEAD
-    "System.Xml.XmlSerializer": "4.3.0"
-=======
     "System.Xml.XmlSerializer": "4.0.11"
->>>>>>> d59e12de
   },
   "frameworks": {
     "net461": {
