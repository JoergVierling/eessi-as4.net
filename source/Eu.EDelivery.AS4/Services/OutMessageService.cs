using System;
using System.Collections.Generic;
using System.Collections.ObjectModel;
using System.IO;
using System.Linq;
using System.Threading;
using System.Threading.Tasks;
using Eu.EDelivery.AS4.Builders.Entities;
using Eu.EDelivery.AS4.Common;
using Eu.EDelivery.AS4.Entities;
using Eu.EDelivery.AS4.Extensions;
using Eu.EDelivery.AS4.Model.Core;
using Eu.EDelivery.AS4.Model.PMode;
using Eu.EDelivery.AS4.Repositories;
using NLog;
using MessageExchangePattern = Eu.EDelivery.AS4.Entities.MessageExchangePattern;
using ReceptionAwareness = Eu.EDelivery.AS4.Model.PMode.ReceptionAwareness;

namespace Eu.EDelivery.AS4.Services
{
    /// <summary>
    /// Service to expose db operations related to messages that needs to be send out, 
    /// either directly via the Send Agent or via the Outbound Processing Agent.
    /// </summary>
    internal class OutMessageService
    {
        private readonly IDatastoreRepository _repository;
        private readonly IAS4MessageBodyStore _messageBodyStore;
        private readonly IConfig _configuration;

        private static readonly ILogger Logger = LogManager.GetCurrentClassLogger();

        /// <summary>
        /// Initializes a new instance of the <see cref="OutMessageService"/> class. 
        /// </summary>
        /// <param name="repository">The repository used to insert and update <see cref="OutMessage"/>s.</param>
        /// <param name="messageBodyStore">The <see cref="IAS4MessageBodyStore"/> that must be used to persist the AS4 Message Body.</param>
        public OutMessageService(IDatastoreRepository repository, IAS4MessageBodyStore messageBodyStore)
            : this(Config.Instance, repository, messageBodyStore) { }

        /// <summary>
        /// Initializes a new instance of the <see cref="OutMessageService" /> class.
        /// </summary>
        /// <param name="config">The configuration used to retrieve the response <see cref="SendingProcessingMode"/> while inserting messages and the store location for <see cref="OutMessage"/>s.</param>
        /// <param name="repository">The repository used to insert and update <see cref="OutMessage"/>s.</param>
        /// <param name="messageBodyStore">The <see cref="IAS4MessageBodyStore"/> that must be used to persist the AS4 Message Body.</param>
        public OutMessageService(IConfig config, IDatastoreRepository repository, IAS4MessageBodyStore messageBodyStore)
        {
            if (config == null)
            {
                throw new ArgumentNullException(nameof(config));
            }

            if (repository == null)
            {
                throw new ArgumentNullException(nameof(repository));
            }

            if (messageBodyStore == null)
            {
                throw new ArgumentNullException(nameof(messageBodyStore));
            }

            _configuration = config;
            _repository = repository;
            _messageBodyStore = messageBodyStore;
        }

        /// <summary>
        /// Gets the non-intermediary stored <see cref="AS4Message"/>s matching the specified ebMS <paramref name="messageIds"/>.
        /// </summary>
        /// <param name="messageIds">The ebMS message identifiers.</param>
        /// <returns></returns>
        public async Task<IEnumerable<AS4Message>> GetNonIntermediaryAS4UserMessagesForIds(IEnumerable<string> messageIds)
        {
            if (messageIds == null)
            {
                throw new ArgumentNullException(nameof(messageIds));
            }

            if (!messageIds.Any())
            {
                Logger.Debug("Specified ebMS message identifiers is empty");
                return Enumerable.Empty<AS4Message>();
            }

            IEnumerable<OutMessage> messages = 
                _repository.GetOutMessageData(
                               m => messageIds.Contains(m.EbmsMessageId) 
                                    && m.Intermediary == false,
                               m => m)
                           .Where(m => m != null);

            if (!messages.Any())
            {
                return Enumerable.Empty<AS4Message>();
            }

            var foundMessages = new Collection<AS4Message>();

            foreach (OutMessage m in messages)
            {
                Stream body = await _messageBodyStore.LoadMessageBodyAsync(m.MessageLocation);
                AS4Message foundMessage = 
                    await Registry.Instance.SerializerProvider
                                  .Get(m.ContentType)
                                  .DeserializeAsync(body, m.ContentType, CancellationToken.None);

                foundMessages.Add(foundMessage);
            }

            return foundMessages.AsEnumerable();
        }

        /// <summary>
        /// Inserts all the message units of the specified <paramref name="as4Message"/> as <see cref="OutMessage"/> records 
        /// each containing the appropriate Status and Operation.
        /// User messages will be set to <see cref="Operation.ToBeProcessed"/>
        /// Signal messages that must be async returned will be set to <see cref="Operation.ToBeSent"/>.
        /// </summary>
        /// <param name="as4Message">The message for which the containing message units will be inserted.</param>
        /// <param name="sendingPMode">The processing mode that will be stored with each message unit if present.</param>
        /// <param name="receivingPMode">The processing mode that will be used to determine if the signal messages must be async returned and for determining the response pmode if necessary.</param>
        public void InsertAS4Message(
            AS4Message as4Message,
            SendingProcessingMode sendingPMode,
            ReceivingProcessingMode receivingPMode)
        {
            if (as4Message == null)
            {
                throw new ArgumentNullException(nameof(as4Message));
            }

            if (!as4Message.MessageUnits.Any())
            {
                Logger.Debug("Incoming AS4Message hasn't got any message units to insert");
                return;
            }

            string messageBodyLocation =
                _messageBodyStore.SaveAS4Message(
                    _configuration.OutMessageStoreLocation,
                    as4Message);

            IDictionary<string, MessageExchangePattern> relatedInMessageMeps = 
                GetEbsmsMessageIdsOfRelatedSignals(as4Message);

            foreach (MessageUnit messageUnit in as4Message.MessageUnits)
            {
                SendingProcessingMode pmode =
                    SendingOrResponsePMode(messageUnit, sendingPMode, receivingPMode);

                OutMessage outMessage =
                    OutMessageBuilder
                        .ForMessageUnit(messageUnit, as4Message.ContentType, pmode)
                        .Build();

                outMessage.MessageLocation = messageBodyLocation;

                (OutStatus st, Operation op) =
                    DetermineReplyPattern(messageUnit, relatedInMessageMeps, receivingPMode);

                outMessage.SetStatus(st);
                outMessage.Operation = op;

                Logger.Debug($"Insert OutMessage {outMessage.EbmsMessageType} with {{Operation={outMessage.Operation}, Status={outMessage.Status}}}");
                _repository.InsertOutMessage(outMessage);
            }
        }

        private IDictionary<string, MessageExchangePattern> GetEbsmsMessageIdsOfRelatedSignals(AS4Message as4Message)
        {
            IEnumerable<string> signalMessageIds =
                as4Message.SignalMessages
                          .Select(s => s.RefToMessageId)
                          .Where(id => id != null)
                          .Distinct();

            return _repository
                .GetInMessagesData(signalMessageIds, m => new { m.EbmsMessageId, m.MEP })
                .Distinct()
                .ToDictionary(r => r.EbmsMessageId, r => r.MEP);
        }

        private static (OutStatus, Operation) DetermineReplyPattern(
            MessageUnit mu,
            IDictionary<string, MessageExchangePattern> relatedInMessageMeps,
            ReceivingProcessingMode receivingPMode)
        {
            if (mu is UserMessage)
            {
                return (OutStatus.NotApplicable, Operation.ToBeProcessed);
            }

            string key = mu.RefToMessageId ?? string.Empty;
            if (!relatedInMessageMeps.ContainsKey(key))
            {
                return (OutStatus.Created, Operation.NotApplicable);
            }

            if (relatedInMessageMeps[key] == MessageExchangePattern.Pull
                || receivingPMode?.ReplyHandling?.ReplyPattern == ReplyPattern.Callback)
            {
                return (OutStatus.Created, Operation.ToBeSent);
            }

            return (OutStatus.Sent, Operation.NotApplicable);
        }

        private SendingProcessingMode SendingOrResponsePMode(
            MessageUnit mu,
            SendingProcessingMode sendPMode,
            ReceivingProcessingMode receivePMode)
        {
            if (sendPMode?.Id != null)
            {
                Logger.Debug($"Use already set SendingPMode {sendPMode.Id} for inserting OutMessage");
                return sendPMode;
            }

            if (mu is SignalMessage
                && receivePMode != null
                && receivePMode.ReplyHandling?.ReplyPattern == ReplyPattern.Callback)
            {
                SendingProcessingMode pmode = _configuration.GetSendingPMode(receivePMode.ReplyHandling?.SendingPMode);
                Logger.Debug($"Use response SendingPMode {pmode.Id} from ReceivingPMode {receivePMode.Id} for inserting OutMessage");

                return pmode;
            }

            Logger.Warn("No SendingPMode was found as either directly set or as response PMode set in the ReceivingPMode");
            return null;
        }

        /// <summary>
        /// Updates a <see cref="AS4Message"/> by marking it as ready for sending.
        /// </summary>
        /// <param name="outMessageId">The Id that uniquely identifies the OutMessage record in the database.</param>
        /// <param name="message">The message to be sent.</param>
        /// <param name="awareness">The reliability reception awareness used during the sending of the message</param>
        public void UpdateAS4MessageToBeSent(
            long outMessageId,
            AS4Message message,
            ReceptionAwareness awareness)
        {
            if (message == null)
            {
                throw new ArgumentNullException(nameof(message));
            }

            string messageBodyLocation =
                _repository.GetOutMessageData(outMessageId, m => m.MessageLocation);

            _messageBodyStore.UpdateAS4Message(messageBodyLocation, message);

            _repository.UpdateOutMessage(
                outMessageId,
                m =>
                {
                    m.Operation = Operation.ToBeSent;
                    m.MessageLocation = messageBodyLocation;
                    Logger.Debug($"Update {m.EbmsMessageType} OutMessage {m.EbmsMessageId} with {{Operation=ToBeSent}}");

                    if (awareness?.IsEnabled ?? false)
                    {
<<<<<<< HEAD
                        var r = Entities.RetryReliability.CreateForOutMessage(
                            outMessageId,
                            awareness.RetryCount,
                            awareness.RetryInterval.AsTimeSpan(),
                            RetryType.Send);

                        Logger.Debug(
                            $"Insert RetryReliability for OutMessage {m.EbmsMessageId} with "
                            + $"{{RetryCount={awareness.RetryCount}, RetryInterval={awareness.RetryInterval}}}");

                        _repository.InsertRetryReliability(r);
=======
                        // When a multihop message is received by an i-MSH, that message must be forwarded to another MSH.
                        // (Send) RetryReliability should not be enabled for this message however; even if this is configured in the SendingPMode.
                        if (message.IsMultiHopMessage)
                        {
                            Logger.Warn(
                                "SendingPMode.Reliability.ReceptionAwareness.IsEnabled = true "
                                + "but the incoming message is a multihop message and must be forwarded");
                        }
                        else
                        {
                            var r = Entities.RetryReliability.CreateForOutMessage(
                                outMessageId,
                                awareness.RetryCount,
                                awareness.RetryInterval.AsTimeSpan(),
                                RetryType.Send);

                            _repository.InsertRetryReliability(r);
                        }
>>>>>>> b5f9e60b
                    }
                });
        }
    }
}<|MERGE_RESOLUTION|>--- conflicted
+++ resolved
@@ -263,19 +263,6 @@
 
                     if (awareness?.IsEnabled ?? false)
                     {
-<<<<<<< HEAD
-                        var r = Entities.RetryReliability.CreateForOutMessage(
-                            outMessageId,
-                            awareness.RetryCount,
-                            awareness.RetryInterval.AsTimeSpan(),
-                            RetryType.Send);
-
-                        Logger.Debug(
-                            $"Insert RetryReliability for OutMessage {m.EbmsMessageId} with "
-                            + $"{{RetryCount={awareness.RetryCount}, RetryInterval={awareness.RetryInterval}}}");
-
-                        _repository.InsertRetryReliability(r);
-=======
                         // When a multihop message is received by an i-MSH, that message must be forwarded to another MSH.
                         // (Send) RetryReliability should not be enabled for this message however; even if this is configured in the SendingPMode.
                         if (message.IsMultiHopMessage)
@@ -292,9 +279,11 @@
                                 awareness.RetryInterval.AsTimeSpan(),
                                 RetryType.Send);
 
-                            _repository.InsertRetryReliability(r);
-                        }
->>>>>>> b5f9e60b
+                        Logger.Debug(
+                            $"Insert RetryReliability for OutMessage {m.EbmsMessageId} with "
+                            + $"{{RetryCount={awareness.RetryCount}, RetryInterval={awareness.RetryInterval}}}");
+
+                        _repository.InsertRetryReliability(r);
                     }
                 });
         }
