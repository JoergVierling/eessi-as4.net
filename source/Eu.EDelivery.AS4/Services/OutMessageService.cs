using System;
using System.Collections.Generic;
using System.Collections.ObjectModel;
using System.IO;
using System.Linq;
using System.Threading;
using System.Threading.Tasks;
using Eu.EDelivery.AS4.Builders.Entities;
using Eu.EDelivery.AS4.Common;
using Eu.EDelivery.AS4.Entities;
using Eu.EDelivery.AS4.Extensions;
using Eu.EDelivery.AS4.Model.Core;
using Eu.EDelivery.AS4.Model.PMode;
using Eu.EDelivery.AS4.Repositories;
using NLog;
using MessageExchangePattern = Eu.EDelivery.AS4.Entities.MessageExchangePattern;
using ReceptionAwareness = Eu.EDelivery.AS4.Model.PMode.ReceptionAwareness;

namespace Eu.EDelivery.AS4.Services
{
    /// <summary>
    /// Service to expose db operations related to messages that needs to be send out, 
    /// either directly via the Send Agent or via the Outbound Processing Agent.
    /// </summary>
    internal class OutMessageService
    {
        private readonly IDatastoreRepository _repository;
        private readonly IAS4MessageBodyStore _messageBodyStore;
        private readonly IConfig _configuration;

        private static readonly ILogger Logger = LogManager.GetCurrentClassLogger();

        /// <summary>
        /// Initializes a new instance of the <see cref="OutMessageService"/> class. 
        /// </summary>
        /// <param name="repository">The repository used to insert and update <see cref="OutMessage"/>s.</param>
        /// <param name="messageBodyStore">The <see cref="IAS4MessageBodyStore"/> that must be used to persist the AS4 Message Body.</param>
        public OutMessageService(IDatastoreRepository repository, IAS4MessageBodyStore messageBodyStore)
            : this(Config.Instance, repository, messageBodyStore) { }

        /// <summary>
        /// Initializes a new instance of the <see cref="OutMessageService" /> class.
        /// </summary>
        /// <param name="config">The configuration used to retrieve the response <see cref="SendingProcessingMode"/> while inserting messages and the store location for <see cref="OutMessage"/>s.</param>
        /// <param name="repository">The repository used to insert and update <see cref="OutMessage"/>s.</param>
        /// <param name="messageBodyStore">The <see cref="IAS4MessageBodyStore"/> that must be used to persist the AS4 Message Body.</param>
        public OutMessageService(IConfig config, IDatastoreRepository repository, IAS4MessageBodyStore messageBodyStore)
        {
            if (config == null)
            {
                throw new ArgumentNullException(nameof(config));
            }

            if (repository == null)
            {
                throw new ArgumentNullException(nameof(repository));
            }

            if (messageBodyStore == null)
            {
                throw new ArgumentNullException(nameof(messageBodyStore));
            }

            _configuration = config;
            _repository = repository;
            _messageBodyStore = messageBodyStore;
        }

        /// <summary>
        /// Gets the non-intermediary stored <see cref="AS4Message"/>s matching the specified ebMS <paramref name="messageIds"/>.
        /// </summary>
        /// <param name="messageIds">The ebMS message identifiers.</param>
        /// <returns></returns>
        public async Task<IEnumerable<AS4Message>> GetNonIntermediaryAS4UserMessagesForIds(IEnumerable<string> messageIds)
        {
            if (messageIds == null)
            {
                throw new ArgumentNullException(nameof(messageIds));
            }

            if (!messageIds.Any())
            {
                Logger.Debug("Specified ebMS message identifiers is empty");
                return Enumerable.Empty<AS4Message>();
            }

            IEnumerable<OutMessage> messages = 
                _repository.GetOutMessageData(
                               m => messageIds.Contains(m.EbmsMessageId) 
                                    && m.Intermediary == false,
                               m => m)
                           .Where(m => m != null);

            if (!messages.Any())
            {
                return Enumerable.Empty<AS4Message>();
            }

            var foundMessages = new Collection<AS4Message>();

            foreach (OutMessage m in messages)
            {
<<<<<<< HEAD
                Stream body = await store.LoadMessageBodyAsync(m.MessageLocation);

                ISerializer serializer = SerializerProvider.Default.Get(m.ContentType);
                AS4Message foundMessage = await serializer.DeserializeAsync(body, m.ContentType, CancellationToken.None);
=======
                Stream body = await _messageBodyStore.LoadMessageBodyAsync(m.MessageLocation);
                AS4Message foundMessage = 
                    await Registry.Instance.SerializerProvider
                                  .Get(m.ContentType)
                                  .DeserializeAsync(body, m.ContentType, CancellationToken.None);
>>>>>>> 2fb83524

                foundMessages.Add(foundMessage);
            }

            return foundMessages.AsEnumerable();
        }

        /// <summary>
        /// Inserts all the message units of the specified <paramref name="as4Message"/> as <see cref="OutMessage"/> records 
        /// each containing the appropriate Status and Operation.
        /// User messages will be set to <see cref="Operation.ToBeProcessed"/>
        /// Signal messages that must be async returned will be set to <see cref="Operation.ToBeSent"/>.
        /// </summary>
        /// <param name="as4Message">The message for which the containing message units will be inserted.</param>
        /// <param name="sendingPMode">The processing mode that will be stored with each message unit if present.</param>
        /// <param name="receivingPMode">The processing mode that will be used to determine if the signal messages must be async returned and for determining the response pmode if necessary.</param>
        public void InsertAS4Message(
            AS4Message as4Message,
            SendingProcessingMode sendingPMode,
            ReceivingProcessingMode receivingPMode)
        {
            if (as4Message == null)
            {
                throw new ArgumentNullException(nameof(as4Message));
            }

            if (!as4Message.MessageUnits.Any())
            {
                Logger.Debug("Incoming AS4Message hasn't got any message units to insert");
                return;
            }

            string messageBodyLocation =
                _messageBodyStore.SaveAS4Message(
                    _configuration.OutMessageStoreLocation,
                    as4Message);

            IDictionary<string, MessageExchangePattern> relatedInMessageMeps = 
                GetEbsmsMessageIdsOfRelatedSignals(as4Message);

            foreach (MessageUnit messageUnit in as4Message.MessageUnits)
            {
                SendingProcessingMode pmode =
                    SendingOrResponsePMode(messageUnit, sendingPMode, receivingPMode);

                OutMessage outMessage =
                    OutMessageBuilder
                        .ForMessageUnit(messageUnit, as4Message.ContentType, pmode)
                        .Build();

                outMessage.MessageLocation = messageBodyLocation;

                (OutStatus st, Operation op) =
                    DetermineReplyPattern(messageUnit, relatedInMessageMeps, receivingPMode);

                outMessage.SetStatus(st);
                outMessage.Operation = op;

                Logger.Debug($"Insert OutMessage {outMessage.EbmsMessageType} with {{Operation={outMessage.Operation}, Status={outMessage.Status}}}");
                _repository.InsertOutMessage(outMessage);
            }
        }

        private IDictionary<string, MessageExchangePattern> GetEbsmsMessageIdsOfRelatedSignals(AS4Message as4Message)
        {
            IEnumerable<string> signalMessageIds =
                as4Message.SignalMessages
                          .Select(s => s.RefToMessageId)
                          .Where(id => id != null)
                          .Distinct();

            return _repository
                .GetInMessagesData(signalMessageIds, m => new { m.EbmsMessageId, m.MEP })
                .Distinct()
                .ToDictionary(r => r.EbmsMessageId, r => r.MEP);
        }

        private static (OutStatus, Operation) DetermineReplyPattern(
            MessageUnit mu,
            IDictionary<string, MessageExchangePattern> relatedInMessageMeps,
            ReceivingProcessingMode receivingPMode)
        {
            if (mu is UserMessage)
            {
                return (OutStatus.NotApplicable, Operation.ToBeProcessed);
            }

            string key = mu.RefToMessageId ?? string.Empty;
            if (!relatedInMessageMeps.ContainsKey(key))
            {
                return (OutStatus.Created, Operation.NotApplicable);
            }

            if (relatedInMessageMeps[key] == MessageExchangePattern.Pull
                || receivingPMode?.ReplyHandling?.ReplyPattern == ReplyPattern.Callback)
            {
                return (OutStatus.Created, Operation.ToBeSent);
            }

            return (OutStatus.Sent, Operation.NotApplicable);
        }

        private SendingProcessingMode SendingOrResponsePMode(
            MessageUnit mu,
            SendingProcessingMode sendPMode,
            ReceivingProcessingMode receivePMode)
        {
            if (sendPMode?.Id != null)
            {
                Logger.Debug($"Use already set SendingPMode {sendPMode.Id} for inserting OutMessage");
                return sendPMode;
            }

            if (mu is SignalMessage
                && receivePMode != null
                && receivePMode.ReplyHandling?.ReplyPattern == ReplyPattern.Callback)
            {
                SendingProcessingMode pmode = _configuration.GetSendingPMode(receivePMode.ReplyHandling?.SendingPMode);
                Logger.Debug($"Use response SendingPMode {pmode.Id} from ReceivingPMode {receivePMode.Id} for inserting OutMessage");

                return pmode;
            }

            Logger.Warn("No SendingPMode was found as either directly set or as response PMode set in the ReceivingPMode");
            return null;
        }

        /// <summary>
        /// Updates a <see cref="AS4Message"/> by marking it as ready for sending.
        /// </summary>
        /// <param name="outMessageId">The Id that uniquely identifies the OutMessage record in the database.</param>
        /// <param name="message">The message to be sent.</param>
        /// <param name="awareness">The reliability reception awareness used during the sending of the message</param>
        public void UpdateAS4MessageToBeSent(
            long outMessageId,
            AS4Message message,
            ReceptionAwareness awareness)
        {
            if (message == null)
            {
                throw new ArgumentNullException(nameof(message));
            }

            string messageBodyLocation =
                _repository.GetOutMessageData(outMessageId, m => m.MessageLocation);

            _messageBodyStore.UpdateAS4Message(messageBodyLocation, message);

            _repository.UpdateOutMessage(
                outMessageId,
                m =>
                {
                    m.Operation = Operation.ToBeSent;
                    m.MessageLocation = messageBodyLocation;
                    Logger.Debug($"Update {m.EbmsMessageType} OutMessage {m.EbmsMessageId} with {{Operation=ToBeSent}}");

                    if (awareness?.IsEnabled ?? false)
                    {
                        // When a multihop message is received by an i-MSH, that message must be forwarded to another MSH.
                        // (Send) RetryReliability should not be enabled for this message however; even if this is configured in the SendingPMode.
                        if (message.IsMultiHopMessage)
                        {
                            Logger.Warn(
                                "SendingPMode.Reliability.ReceptionAwareness.IsEnabled = true "
                                + "but the incoming message is a multihop message and must be forwarded");
                        }
                        else
                        {
                            var r = Entities.RetryReliability.CreateForOutMessage(
                                outMessageId,
                                awareness.RetryCount,
                                awareness.RetryInterval.AsTimeSpan(),
                                RetryType.Send);

                            Logger.Debug(
                                $"Insert RetryReliability for OutMessage {m.EbmsMessageId} with "
                                + $"{{RetryCount={awareness.RetryCount}, RetryInterval={awareness.RetryInterval}}}");

                            _repository.InsertRetryReliability(r);
                        }
                    }
                });
        }
    }
}<|MERGE_RESOLUTION|>--- conflicted
+++ resolved
@@ -100,18 +100,11 @@
 
             foreach (OutMessage m in messages)
             {
-<<<<<<< HEAD
-                Stream body = await store.LoadMessageBodyAsync(m.MessageLocation);
-
-                ISerializer serializer = SerializerProvider.Default.Get(m.ContentType);
-                AS4Message foundMessage = await serializer.DeserializeAsync(body, m.ContentType, CancellationToken.None);
-=======
                 Stream body = await _messageBodyStore.LoadMessageBodyAsync(m.MessageLocation);
                 AS4Message foundMessage = 
                     await Registry.Instance.SerializerProvider
                                   .Get(m.ContentType)
                                   .DeserializeAsync(body, m.ContentType, CancellationToken.None);
->>>>>>> 2fb83524
 
                 foundMessages.Add(foundMessage);
             }
@@ -205,8 +198,14 @@
                 return (OutStatus.Created, Operation.NotApplicable);
             }
 
-            if (relatedInMessageMeps[key] == MessageExchangePattern.Pull
-                || receivingPMode?.ReplyHandling?.ReplyPattern == ReplyPattern.Callback)
+            bool userMessageWasSendViaPull = relatedInMessageMeps[key] == MessageExchangePattern.Pull;
+            if (userMessageWasSendViaPull)
+            {
+                return (OutStatus.Created, Operation.ToBePiggyBacked);
+            }
+
+            bool signalShouldBeRespondedAsync = receivingPMode?.ReplyHandling?.ReplyPattern == ReplyPattern.Callback;
+            if (signalShouldBeRespondedAsync)
             {
                 return (OutStatus.Created, Operation.ToBeSent);
             }
