﻿using System;
using System.Collections.Generic;
using System.Linq;
using System.Xml.Serialization;
using Eu.EDelivery.AS4.Exceptions;
using Eu.EDelivery.AS4.Mappings.Core;
using Eu.EDelivery.AS4.Xml;

namespace Eu.EDelivery.AS4.Model.Core
{
    /// <summary>
    /// ebMS signal message unit representing a failure response to an ebMS <see cref="UserMessage"/>.
    /// </summary>
    public class Error : SignalMessage
    {
        /// <summary>
        /// Gets the <see cref="ErrorLine"/>'s which for which this <see cref="Error"/> is created.
        /// </summary>
        public IEnumerable<ErrorLine> ErrorLines { get; } = Enumerable.Empty<ErrorLine>();

        /// <summary>
        /// Gets the multihop action value.
        /// </summary>
        public override string MultihopAction { get; } = Constants.Namespaces.EbmsOneWayError;

        /// <summary>
        /// Initializes a new instance of the <see cref="Error"/> class.
        /// </summary>
        /// <param name="messageId">The ebMS message identifier of this message unit.</param>
        /// <param name="refToMessageId">The reference to an ebMS message identifier of an <see cref="Core.UserMessage"/>.</param>
        public Error(string messageId, string refToMessageId) : base(messageId, refToMessageId) { }

        /// <summary>
        /// Initializes a new instance of the <see cref="Error"/> class.
        /// </summary>
        /// <param name="messageId">The ebMS message identifier of this message unit.</param>
        /// <param name="refToMessageId">The reference to an ebMS message identifier of an <see cref="Core.UserMessage"/>.</param>
        /// <param name="line">The single error entry to include in this error.</param>
        public Error(string messageId, string refToMessageId, ErrorLine line) 
            : this(messageId, refToMessageId, new [] { line }) { }

        /// <summary>
        /// Initializes a new instance of the <see cref="Error"/> class.
        /// </summary>
        /// <param name="messageId">The ebMS message identifier of this message unit.</param>
        /// <param name="refToMessageId">The reference to an ebMS message identifier of an <see cref="Core.UserMessage"/>.</param>
        /// <param name="lines">The sequence of error entries to include in this error.</param>
        public Error(string messageId, string refToMessageId, IEnumerable<ErrorLine> lines)
            : this(messageId, refToMessageId, DateTimeOffset.Now, lines) { }

        /// <summary>
        /// Initializes a new instance of the <see cref="Error"/> class.
        /// </summary>
        /// <param name="messageId">The ebMS message identifier of this message unit.</param>
        /// <param name="refToMessageId">The reference to an ebMS message identifier of an <see cref="Core.UserMessage"/>.</param>
        /// <param name="timestamp">The timestamp when this receipt is created.</param>
        /// <param name="lines">The sequence of error entries to include in this error.</param>
        internal Error(
            string messageId,
            string refToMessageId,
            DateTimeOffset timestamp,
            IEnumerable<ErrorLine> lines)
            : this(messageId, refToMessageId, timestamp, lines, routedUserMessage: null) { }

        /// <summary>
        /// Initializes a new instance of the <see cref="Error"/> class.
        /// </summary>
        /// <param name="messageId">The ebMS message identifier of this message unit.</param>
        /// <param name="refToMessageId">The reference to an ebMS message identifier of an <see cref="Core.UserMessage"/>.</param>
        /// <param name="timestamp">The timestamp when this receipt is created.</param>
        /// <param name="lines">The sequence of error entries to include in this error.</param>
        /// <param name="routedUserMessage">The <see cref="Core.UserMessage"/> to include in the error in the form of a RoutingInput element.</param>
        internal Error(
            string messageId, 
            string refToMessageId, 
            DateTimeOffset timestamp, 
            IEnumerable<ErrorLine> lines, 
            RoutingInputUserMessage routedUserMessage) : base(messageId, refToMessageId, timestamp, routedUserMessage)
        {
            if (lines == null || lines.Any(l => l is null))
            {
                throw new ArgumentNullException(nameof(lines));
            }

            ErrorLines = lines;
        }

        /// <summary>
<<<<<<< HEAD
        /// Format the error lines of the AS4 Error into readable descriptions for each line.
        /// </summary>
        public string FormatErrorLines()
        {
            return String.Join(
                "; ", 
                ErrorLines.Select(l => $"{l.ErrorCode.GetString()} {l.ShortDescription}"));
        }

        /// <summary>
        /// Creates a new <see cref="Error"/> model from an <see cref="ErrorResult"/> instance.
=======
        /// Creates an AS4 error referencing a given <paramref name="userMessage"/>.
>>>>>>> e5e22307
        /// </summary>
        /// <param name="errorMessageId">The ebMS message identifier of this message unit.</param>
        /// <param name="userMessage">The AS4 user message to reference in the to be created error.</param>
        /// <param name="userMessageSendViaMultiHop">
        ///     Whether or not the user message was send in a multi-hop fashion or not.
        ///     Setting this on <c>true</c> will result in an error with the referencing user message included in a RoutingInput element.
        /// </param>
        public static Error CreateFor(
            string errorMessageId, 
            UserMessage userMessage, 
            bool userMessageSendViaMultiHop = false)
        {
            return CreateFor(
                errorMessageId,
                userMessage, 
                occurredError: null, 
                userMessageSendViaMultiHop: userMessageSendViaMultiHop);
        }

        /// <summary>
        /// Creates an AS4 error referencing a given <paramref name="userMessage"/>.
        /// </summary>
        /// <param name="errorMessageId">The ebMS message identifier of this message unit.</param>
        /// <param name="userMessage">The AS4 user message to reference in the to be created error.</param>
        /// <param name="occurredError">The error that has happened during the step execution.</param>
        /// <param name="userMessageSendViaMultiHop">
        ///     Whether or not the user message was send in a multi-hop fashion or not.
        ///     Setting this on <c>true</c> will result in an error with the referencing user message included in a RoutingInput element.
        /// </param>
        public static Error CreateFor(
            string errorMessageId,
            UserMessage userMessage, 
            ErrorResult occurredError,
            bool userMessageSendViaMultiHop = false)
        {
            if (userMessageSendViaMultiHop)
            {
                var routedUserMessage = UserMessageMap.ConvertToRouting(userMessage);
                return occurredError == null
                    ? new Error(errorMessageId, userMessage?.MessageId, DateTimeOffset.Now, new ErrorLine[0], routedUserMessage)
                    : new Error(errorMessageId, userMessage?.MessageId, DateTimeOffset.Now, new [] { ErrorLine.FromErrorResult(occurredError) }, routedUserMessage);
            }

            return occurredError == null
                ? new Error(errorMessageId, userMessage?.MessageId)
                : new Error(errorMessageId, userMessage?.MessageId, ErrorLine.FromErrorResult(occurredError));
        }

        /// <summary>
        /// Creates an AS4 error that represents a warning message for the pulling MSH to indicate that no AS4 user messages are available to be pulled.
        /// </summary>
        /// <param name="messageId">The ebMS message identifier of this message unit.</param>
        public static Error CreatePullRequestWarning(string messageId)
        {
            return new Error(
                messageId,
                refToMessageId: null,
                line: new ErrorLine(
                    ErrorCode.Ebms0006,
                    Severity.WARNING,
                    ErrorAlias.EmptyMessagePartitionChannel));
        }

        /// <summary>
        /// Creates a new <see cref="Error"/> model from an <see cref="ErrorResult"/> instance.
        /// </summary>
        /// <param name="messageId">The ebMS message identifier of this message unit.</param>
        /// <param name="refToMessageId">The reference to an ebMS message identifier of an <see cref="Core.UserMessage"/>.</param>
        /// <param name="result">The occured error to create an ebMS error message from.</param>
        public static Error FromErrorResult(string messageId, string refToMessageId, ErrorResult result)
        {
            if (result == null)
            {
                throw new ArgumentNullException(nameof(result));
            }

            return new Error(messageId, refToMessageId, ErrorLine.FromErrorResult(result));
        }

        /// <summary>
        /// Gets a value indicating whether the <see cref="Error"/> is a response of a pull request.
        /// </summary>
        [XmlIgnore]
        public bool IsPullRequestWarning
        {
            get
            {
                ErrorLine firstPullRequestError =
                    ErrorLines.FirstOrDefault(
                        detail =>
                            detail.Severity == Severity.WARNING
                            && detail.ShortDescription == ErrorAlias.EmptyMessagePartitionChannel);

                return firstPullRequestError != null;
            }
        }
    }

    public class ErrorLine : IEquatable<ErrorLine>
    {
        public ErrorCode ErrorCode { get; }

        public Severity Severity { get; }

        public Maybe<string> Origin { get; }

        public Maybe<string> Category { get; }

        public Maybe<string> RefToMessageInError { get; }

        public ErrorAlias ShortDescription { get; }

        public Maybe<ErrorDescription> Description { get; }

        public Maybe<string> Detail { get; }

        /// <summary>
        /// Initializes a new instance of the <see cref="ErrorLine"/> class.
        /// </summary>
        /// <param name="errorCode"></param>
        /// <param name="severity"></param>
        /// <param name="shortDescription"></param>
        public ErrorLine(
            ErrorCode errorCode,
            Severity severity,
            ErrorAlias shortDescription)
        {
            ErrorCode = errorCode;
            Severity = severity;
            Origin = Maybe<string>.Nothing;
            Category = Maybe<string>.Nothing;
            RefToMessageInError = Maybe<string>.Nothing;
            ShortDescription = shortDescription;
            Description = Maybe<ErrorDescription>.Nothing;
            Detail = Maybe<string>.Nothing;
        }

        /// <summary>
        /// Initializes a new instance of the <see cref="ErrorLine"/> class.
        /// </summary>
        /// <param name="errorCode"></param>
        /// <param name="severity"></param>
        /// <param name="shortDescription"></param>
        /// <param name="origin"></param>
        /// <param name="category"></param>
        /// <param name="refToMessageInError"></param>
        /// <param name="description"></param>
        /// <param name="detail"></param>
        internal ErrorLine(
            ErrorCode errorCode,
            Severity severity,
            ErrorAlias shortDescription,
            Maybe<string> origin,
            Maybe<string> category,
            Maybe<string> refToMessageInError,
            Maybe<ErrorDescription> description,
            Maybe<string> detail)
        {
            ErrorCode = errorCode;
            Severity = severity;
            Origin = origin ?? Maybe<string>.Nothing;
            Category = category ?? Maybe<string>.Nothing;
            RefToMessageInError = refToMessageInError ?? Maybe<string>.Nothing;
            ShortDescription = shortDescription;
            Description = description ?? Maybe<ErrorDescription>.Nothing;
            Detail = detail ?? Maybe<string>.Nothing;
        }

        private ErrorLine(
            ErrorCode errorCode, 
            Severity severity, 
            Maybe<string> category, 
            ErrorAlias shortDescription,  
            string detail)
        {
            if (category == null)
            {
                throw new ArgumentNullException(nameof(category));
            }

            if (detail == null)
            {
                throw new ArgumentNullException(nameof(detail));
            }

            ErrorCode = errorCode;
            Severity = severity;
            Origin = Maybe<string>.Nothing;
            Category = category;
            RefToMessageInError = Maybe<string>.Nothing;
            ShortDescription = shortDescription;
            Description = Maybe<ErrorDescription>.Nothing;
            Detail = Maybe.Just(detail);
        }

        /// <summary>
        /// Creates a new instance of the <see cref="ErrorLine"/> class from a <see cref="ErrorResult"/> instance.
        /// </summary>
        /// <param name="result"></param>
        /// <returns></returns>
        public static ErrorLine FromErrorResult(ErrorResult result)
        {
            if (result == null)
            {
                throw new ArgumentNullException(nameof(result));
            }

            string category = ErrorCodeUtils.GetCategory(result.Code);
            return new ErrorLine(
                result.Code,
                Severity.FAILURE,
                (category != null).ThenMaybe(category),
                result.Alias,
                result.Description);
        }

        /// <summary>
        /// Indicates whether the current object is equal to another object of the same type.
        /// </summary>
        /// <param name="other">An object to compare with this object.</param>
        /// <returns>true if the current object is equal to the <paramref name="other" /> parameter; otherwise, false.</returns>
        public bool Equals(ErrorLine other)
        {
            if (other is null)
            {
                return false;
            }

            if (ReferenceEquals(this, other))
            {
                return true;
            }

            return ErrorCode == other.ErrorCode
                   && Severity == other.Severity
                   && Origin.Equals(other.Origin)
                   && Category.Equals(other.Category)
                   && RefToMessageInError.Equals(other.RefToMessageInError)
                   && ShortDescription == other.ShortDescription
                   && Description.Equals(other.Description)
                   && Detail.Equals(other.Detail);
        }

        /// <summary>
        /// Determines whether the specified object is equal to the current object.
        /// </summary>
        /// <param name="obj">The object to compare with the current object. </param>
        /// <returns>true if the specified object  is equal to the current object; otherwise, false.</returns>
        public override bool Equals(object obj)
        {
            if (obj is null)
            {
                return false;
            }

            if (ReferenceEquals(this, obj))
            {
                return true;
            }

            return obj is ErrorLine l && Equals(l);
        }

        /// <summary>
        /// Serves as the default hash function.
        /// </summary>
        /// <returns>A hash code for the current object.</returns>
        public override int GetHashCode()
        {
            unchecked
            {
                var hashCode = (int) ErrorCode;
                hashCode = (hashCode * 397) ^ (int) Severity;
                hashCode = (hashCode * 397) ^ Origin.GetHashCode();
                hashCode = (hashCode * 397) ^ Category.GetHashCode();
                hashCode = (hashCode * 397) ^ RefToMessageInError.GetHashCode();
                hashCode = (hashCode * 397) ^ (int) ShortDescription;
                hashCode = (hashCode * 397) ^ Description.GetHashCode();
                hashCode = (hashCode * 397) ^ Detail.GetHashCode();
                return hashCode;
            }
        }

        /// <summary>
        /// Returns a value that indicates whether the values of two <see cref="T:Eu.EDelivery.AS4.Model.Core.ErrorLine" /> objects are equal.
        /// </summary>
        /// <param name="left">The first value to compare.</param>
        /// <param name="right">The second value to compare.</param>
        /// <returns>true if the <paramref name="left" /> and <paramref name="right" /> parameters have the same value; otherwise, false.</returns>
        public static bool operator ==(ErrorLine left, ErrorLine right)
        {
            return Equals(left, right);
        }

        /// <summary>
        /// Returns a value that indicates whether two <see cref="T:Eu.EDelivery.AS4.Model.Core.ErrorLine" /> objects have different values.
        /// </summary>
        /// <param name="left">The first value to compare.</param>
        /// <param name="right">The second value to compare.</param>
        /// <returns>true if <paramref name="left" /> and <paramref name="right" /> are not equal; otherwise, false.</returns>
        public static bool operator !=(ErrorLine left, ErrorLine right)
        {
            return !Equals(left, right);
        }
    }

    public class ErrorDescription : IEquatable<ErrorDescription>
    {
        public string Language { get; }

        public string Value { get; }

        /// <summary>
        /// Initializes a new instance of the <see cref="ErrorDescription"/> class.
        /// </summary>
        /// <param name="language"></param>
        /// <param name="value"></param>
        public ErrorDescription(string language, string value)
        {
            if (language == null)
            {
                throw new ArgumentNullException(nameof(language));
            }

            if (value == null)
            {
                throw new ArgumentNullException(nameof(value));
            }

            Language = language;
            Value = value;
        }

        /// <summary>
        /// Indicates whether the current object is equal to another object of the same type.
        /// </summary>
        /// <param name="other">An object to compare with this object.</param>
        /// <returns>true if the current object is equal to the <paramref name="other" /> parameter; otherwise, false.</returns>
        public bool Equals(ErrorDescription other)
        {
            if (other is null)
            {
                return false;
            }

            if (ReferenceEquals(this, other))
            {
                return true;
            }

            return String.Equals(Language, other.Language)
                   && String.Equals(Value, other.Value);
        }

        /// <summary>
        /// Determines whether the specified object is equal to the current object.
        /// </summary>
        /// <param name="obj">The object to compare with the current object. </param>
        /// <returns>true if the specified object  is equal to the current object; otherwise, false.</returns>
        public override bool Equals(object obj)
        {
            if (obj is null)
            {
                return false;
            }

            if (ReferenceEquals(this, obj))
            {
                return true;
            }

            return obj is ErrorDescription d && Equals(d);
        }

        /// <summary>
        /// Serves as the default hash function.
        /// </summary>
        /// <returns>A hash code for the current object.</returns>
        public override int GetHashCode()
        {
            unchecked
            {
                return (Language.GetHashCode() * 397) ^ Value.GetHashCode();
            }
        }

        /// <summary>
        /// Returns a value that indicates whether the values of two <see cref="T:Eu.EDelivery.AS4.Model.Core.ErrorDescription" /> objects are equal.
        /// </summary>
        /// <param name="left">The first value to compare.</param>
        /// <param name="right">The second value to compare.</param>
        /// <returns>true if the <paramref name="left" /> and <paramref name="right" /> parameters have the same value; otherwise, false.</returns>
        public static bool operator ==(ErrorDescription left, ErrorDescription right)
        {
            return Equals(left, right);
        }

        /// <summary>
        /// Returns a value that indicates whether two <see cref="T:Eu.EDelivery.AS4.Model.Core.ErrorDescription" /> objects have different values.
        /// </summary>
        /// <param name="left">The first value to compare.</param>
        /// <param name="right">The second value to compare.</param>
        /// <returns>true if <paramref name="left" /> and <paramref name="right" /> are not equal; otherwise, false.</returns>
        public static bool operator !=(ErrorDescription left, ErrorDescription right)
        {
            return !Equals(left, right);
        }
    }

    public enum Severity
    {
        FAILURE,
        WARNING
    }
}<|MERGE_RESOLUTION|>--- conflicted
+++ resolved
@@ -19,7 +19,7 @@
         public IEnumerable<ErrorLine> ErrorLines { get; } = Enumerable.Empty<ErrorLine>();
 
         /// <summary>
-        /// Gets the multihop action value.
+        /// Gets the multi-hop action value.
         /// </summary>
         public override string MultihopAction { get; } = Constants.Namespaces.EbmsOneWayError;
 
@@ -86,21 +86,17 @@
         }
 
         /// <summary>
-<<<<<<< HEAD
         /// Format the error lines of the AS4 Error into readable descriptions for each line.
         /// </summary>
         public string FormatErrorLines()
         {
             return String.Join(
-                "; ", 
+                "; ",
                 ErrorLines.Select(l => $"{l.ErrorCode.GetString()} {l.ShortDescription}"));
         }
 
         /// <summary>
-        /// Creates a new <see cref="Error"/> model from an <see cref="ErrorResult"/> instance.
-=======
         /// Creates an AS4 error referencing a given <paramref name="userMessage"/>.
->>>>>>> e5e22307
         /// </summary>
         /// <param name="errorMessageId">The ebMS message identifier of this message unit.</param>
         /// <param name="userMessage">The AS4 user message to reference in the to be created error.</param>
