﻿using System;
using System.Collections.Generic;
using System.Linq;
using Eu.EDelivery.AS4.Factories;
using Eu.EDelivery.AS4.Model.Common;
using Eu.EDelivery.AS4.Model.Core;
using Eu.EDelivery.AS4.Model.PMode;
using Eu.EDelivery.AS4.Model.Submit;

namespace Eu.EDelivery.AS4.Mappings.Submit
{
    /// <summary>
    /// <see cref="SubmitMessage"/> Resolver to get the <see cref="PartInfo"/> Models
    /// </summary>
    internal static class SubmitPayloadInfoResolver
    {
        /// <summary>
        /// Resolve the <see cref="Model.Common.PartyInfo"/>
        /// 1. SubmitMessage / Payloads / Payload[n] / Id
        /// 2. Generated according to Settings / GuidFormat
        /// </summary>
        /// <param name="submitMessage"></param>
        /// <returns></returns>
        public static IEnumerable<PartInfo> Resolve(SubmitMessage submitMessage)
        {
            if (submitMessage == null)
            {
                throw new ArgumentNullException(nameof(submitMessage));
            }

            if (submitMessage.PMode == null)
            {
                throw new ArgumentNullException(nameof(submitMessage.PMode));
            }

            if (submitMessage.Payloads == null)
            {
                return Enumerable.Empty<PartInfo>();
            }

            return submitMessage.Payloads
                .Select(p => CreatePartInfo(p, submitMessage.PMode))
                .ToArray();
        }

        private static PartInfo CreatePartInfo(Payload submitPayload, SendingProcessingMode sendingPMode)
        {
            if (submitPayload == null)
            {
                throw new ArgumentNullException(nameof(submitPayload));
            }

            string id = submitPayload.Id ?? IdentifierFactory.Instance.Create();
            string href = id.StartsWith("cid:") ? id : $"cid:{id}";

            IEnumerable<Model.Core.Schema> schemas = 
                (submitPayload.Schemas ?? new Model.Common.Schema[0])
                .Select(sch =>
                {
                    if (sch == null)
                    {
                        throw new ArgumentNullException(nameof(sch));
                    }

                    if (sch.Location == null)
                    {
                        throw new InvalidOperationException(
                            "SubmitMessage contains Payload with a Schema that hasn't got a Location");
                    }

                    return new Model.Core.Schema(
                        sch.Location, 
                        (sch.Version != null).ThenMaybe(sch.Version), 
                        (sch.Namespace != null).ThenMaybe(sch.Namespace));
                })
                .ToList();

            IDictionary<string, string> properties =
<<<<<<< HEAD
                (submitPayload.PayloadProperties ?? new PayloadProperty[0])
                .Select(prop =>
                {
                    if (prop == null)
                    {
                        throw new ArgumentNullException(nameof(prop));
                    }

                    if (prop.Name == null)
                    {
                        throw new InvalidOperationException(
                            "SubmitMessage contains Payload with a PayloadProperty that hasn't got a Name");
                    }

                    return (prop.Name, prop.Value);
                })
                .Concat(CompressionProperties(submitPayload, sendingPMode))
                .ToDictionary<(string propName, string propValue), string, string>(t => t.propName, t => t.propValue);
=======
                (submitPayload.PayloadProperties ?? new Model.Common.PayloadProperty[0])
                .Select(prop => (prop.Name, prop.Value))
                .Concat(CompressionProperties(submitPayload, submit))
                .ToDictionary<(string propName, string propValue), string, string>(
                    t => t.propName, 
                    t => t.propValue, 
                    StringComparer.OrdinalIgnoreCase);
>>>>>>> 6cce1cca

            return new PartInfo(href, properties, schemas);
        }

        private static IEnumerable<(string propName, string propValue)> CompressionProperties(
            Payload payload, 
            SendingProcessingMode sendingPMode)
        {
            if (sendingPMode.MessagePackaging?.UseAS4Compression == true)
            {
                return new[]
                {
                    ("CompressionType", "application/gzip"),
                    ("MimeType", !String.IsNullOrEmpty(payload.MimeType)
                        ? payload.MimeType
                        : "application/octet-stream")
                };
            }

            return Enumerable.Empty<(string, string)>();
        }
    }
}<|MERGE_RESOLUTION|>--- conflicted
+++ resolved
@@ -68,15 +68,11 @@
                             "SubmitMessage contains Payload with a Schema that hasn't got a Location");
                     }
 
-                    return new Model.Core.Schema(
-                        sch.Location, 
-                        (sch.Version != null).ThenMaybe(sch.Version), 
-                        (sch.Namespace != null).ThenMaybe(sch.Namespace));
+                    return new Model.Core.Schema(sch.Location, sch.Version, sch.Namespace);
                 })
                 .ToList();
 
             IDictionary<string, string> properties =
-<<<<<<< HEAD
                 (submitPayload.PayloadProperties ?? new PayloadProperty[0])
                 .Select(prop =>
                 {
@@ -94,16 +90,10 @@
                     return (prop.Name, prop.Value);
                 })
                 .Concat(CompressionProperties(submitPayload, sendingPMode))
-                .ToDictionary<(string propName, string propValue), string, string>(t => t.propName, t => t.propValue);
-=======
-                (submitPayload.PayloadProperties ?? new Model.Common.PayloadProperty[0])
-                .Select(prop => (prop.Name, prop.Value))
-                .Concat(CompressionProperties(submitPayload, submit))
                 .ToDictionary<(string propName, string propValue), string, string>(
                     t => t.propName, 
-                    t => t.propValue, 
+                    t => t.propValue,
                     StringComparer.OrdinalIgnoreCase);
->>>>>>> 6cce1cca
 
             return new PartInfo(href, properties, schemas);
         }
