﻿{
  "version": "1.0.0-*",
  "buildOptions": {
    "debugType": "portable",
    "emitEntryPoint": true
  },
  "dependencies": {
    "Microsoft.Bcl.Build": "1.0.14"
  },
  "frameworks": {
<<<<<<< HEAD
    ".NETFramework, Version=v4.6.1": {},

    "netcoreapp1.0": {
      "dependencies": {
        "Microsoft.NETCore.App": {
          "type": "platform",
          "version": "1.0.0"
        }
      },
      "imports": "dnxcore50"
    }
=======
    ".NETFramework, Version=v4.6.1": {}   
>>>>>>> cc8c5a7c
  },
  "runtimes": {
    "win10-x86": {},
    "win": {}
  }
}<|MERGE_RESOLUTION|>--- conflicted
+++ resolved
@@ -8,21 +8,7 @@
     "Microsoft.Bcl.Build": "1.0.14"
   },
   "frameworks": {
-<<<<<<< HEAD
-    ".NETFramework, Version=v4.6.1": {},
-
-    "netcoreapp1.0": {
-      "dependencies": {
-        "Microsoft.NETCore.App": {
-          "type": "platform",
-          "version": "1.0.0"
-        }
-      },
-      "imports": "dnxcore50"
-    }
-=======
     ".NETFramework, Version=v4.6.1": {}   
->>>>>>> cc8c5a7c
   },
   "runtimes": {
     "win10-x86": {},
