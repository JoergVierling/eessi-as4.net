﻿{
  "version": "1.0.0-*",
  "buildOptions": {
    "debugType": "portable",
    "emitEntryPoint": true
  },
  "dependencies": {
    "Microsoft.Bcl": "1.1.10",
<<<<<<< HEAD
    "Microsoft.Bcl.Build": "1.0.14"
=======
    "Microsoft.Bcl.Async": "1.0.168",
    "Microsoft.Bcl.Build": "1.0.21",
    "System.Reflection.Metadata": "1.4.2"
>>>>>>> 60bbe912
  },
  "frameworks": {
    ".NETFramework, Version=v4.6.1": {}
  },
  "runtimes": {
    "win10-x86": {},
    "win": {}
  }
}<|MERGE_RESOLUTION|>--- conflicted
+++ resolved
@@ -6,13 +6,9 @@
   },
   "dependencies": {
     "Microsoft.Bcl": "1.1.10",
-<<<<<<< HEAD
-    "Microsoft.Bcl.Build": "1.0.14"
-=======
     "Microsoft.Bcl.Async": "1.0.168",
     "Microsoft.Bcl.Build": "1.0.21",
     "System.Reflection.Metadata": "1.4.2"
->>>>>>> 60bbe912
   },
   "frameworks": {
     ".NETFramework, Version=v4.6.1": {}
