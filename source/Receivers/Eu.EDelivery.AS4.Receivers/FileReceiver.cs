﻿using System;
using System.Collections.Generic;
using System.ComponentModel;
using System.IO;
using System.Threading;
using Eu.EDelivery.AS4.Exceptions;
using Eu.EDelivery.AS4.Extensions;
using Eu.EDelivery.AS4.Model.Internal;
using Eu.EDelivery.AS4.Repositories;
using Eu.EDelivery.AS4.Security;
using NLog;

using Function =
    System.Func
    <Eu.EDelivery.AS4.Model.Internal.ReceivedMessage, System.Threading.CancellationToken,
        System.Threading.Tasks.Task<Eu.EDelivery.AS4.Model.Internal.InternalMessage>>;

namespace Eu.EDelivery.AS4.Receivers
{
    /// <summary>
    /// <see cref="IReceiver" /> Implementation to receive Files
    /// </summary>
    [Info("File receiver")]
    public class FileReceiver : PollingTemplate<FileInfo, ReceivedMessage>, IReceiver
    {
        private readonly IMimeTypeRepository _repository;
        private IDictionary<string, string> _properties;
        [Info("File path")]
        [Description("Path to the folder to poll for new files")]
        private string FilePath => this._properties.ReadMandatoryProperty("FilePath");
        [Info("File mask")]
        private string FileMask => this._properties.ReadOptionalProperty("FileMask", "*.*");
        [Info("Username")]
        private string Username => this._properties.ReadOptionalProperty("Username");
        [Info("Password")]
        private string Password => this._properties.ReadOptionalProperty("Password");
        protected override ILogger Logger { get; }

        [Info("Polling interval", "", "int")]
        protected override TimeSpan PollingInterval => FromProperties();

        /// <summary>
        /// Initializes a new instance of the <see cref="FileReceiver"/> class
        /// </summary>
        public FileReceiver()
        {
            this._repository = new MimeTypeRepository();
            this.Logger = LogManager.GetCurrentClassLogger();
        }

        /// <summary>
        /// Configure File Receiver
        /// </summary>
        /// <param name="properties"></param>
        public void Configure(IDictionary<string, string> properties)
        {
            this._properties = properties;
        }

        /// <summary>
        /// Start Receiving on the given File LocationParameter
        /// </summary>
        /// <param name="messageCallback"></param>
        /// <param name="cancellationToken"></param>
        public void StartReceiving(Function messageCallback, CancellationToken cancellationToken)
        {
            this.Logger.Debug($"Start receiving on '{Path.GetFullPath(this.FilePath)}'...");
            StartPolling(messageCallback, cancellationToken);
        }

<<<<<<< HEAD
        public void StopReceiving()
        {
            this.Logger.Debug($"Stop receiving on '{Path.GetFullPath(this.FilePath)}'...");
        }
=======
        private readonly HashSet<FileInfo> _pendingFiles = new HashSet<FileInfo>();
>>>>>>> c1929aad

        /// <summary>
        /// Declaration to where the Message are and can be polled
        /// </summary>
        /// <param name="cancellationToken"></param>
        /// <returns></returns>
        protected override IEnumerable<FileInfo> GetMessagesToPoll(CancellationToken cancellationToken)
        {
            var directoryInfo = new DirectoryInfo(this.FilePath);

            var result = new List<FileInfo>();

            WithImpersonation(delegate
            {
                var files = directoryInfo.GetFiles(this.FileMask);

                foreach (var file in files)
                {
                    try
                    {
                        var pendingFile = new FileInfo(MoveFile(file, "pending"));

                        Logger.Trace($"Locked file {file.Name} to be processed and renamed it to {pendingFile.Name}");

                        _pendingFiles.Add(pendingFile);

                        result.Add(pendingFile);
                    }
                    catch (IOException ex)
                    {
                        Logger.Info($"FileReceiver on {FilePath}: {file.Name} skipped since it is in use.");
                        Logger.Trace(ex.Message);
                    }
                }
            });

            return result;
        }

        protected override void ReleasePendingItems()
        {
            // Rename the 'pending' files to their original filename.
            var extension = Path.GetExtension(this.FileMask);

            foreach (var pendingFile in _pendingFiles)
            {
                if (File.Exists(pendingFile.FullName))
                {
                    MoveFile(pendingFile, extension);
                }
            }
            _pendingFiles.Clear();
        }

        /// <summary>
        /// Declaration to the action that has to executed when a Message is received
        /// </summary>
        /// <param name="entity"></param>
        /// <param name="messageCallback">Message Callback after the Message is received</param>
        /// <param name="token"></param>
        protected override void MessageReceived(FileInfo entity, Function messageCallback, CancellationToken token)
        {
            this.Logger.Info($"Received Message from Filesystem: {entity.Name}");
            WithImpersonation(() => GetMessageFromFile(entity, messageCallback, token));
        }

        /// <summary>
        /// Describe what to do in case of an Exception
        /// </summary>
        /// <param name="fileInfo"></param>
        /// <param name="exception"></param>
        protected override void HandleMessageException(FileInfo fileInfo, Exception exception)
        {
            this.Logger.Error(exception.Message);
            MoveFile(fileInfo, "exception");
        }

        private void GetMessageFromFile(FileInfo fileInfo, Function messageCallback, CancellationToken token)
        {
            if (!fileInfo.Exists)
            {
                return;
            }

            this.Logger.Info($"Getting Message from file '{fileInfo.Name}'");

            OpenStreamFromMessage(fileInfo, messageCallback, token);

            _pendingFiles.Remove(fileInfo);
        }

        private async void OpenStreamFromMessage(FileInfo fileInfo, Function messageCallback, CancellationToken token)
        {
            try
            {

                string contentType = this._repository.GetMimeTypeFromExtension(fileInfo.Extension);

                MoveFile(fileInfo, "processing");

                InternalMessage internalMessage;
                using (Stream fileStream = new FileStream(fileInfo.FullName, FileMode.Open, FileAccess.Read))
                {
                    fileStream.Seek(0, SeekOrigin.Begin);
                    var receivedMessage = new ReceivedMessage(fileInfo.Name, fileStream, contentType);
                    internalMessage = await messageCallback(receivedMessage, token);
                }

                NotifyReceivedFile(fileInfo, internalMessage);
            }
            catch (Exception ex)
            {
                Logger.Error($"An error occured while processing {fileInfo.Name}");
                Logger.Trace(ex.Message);
            }
        }

        private void NotifyReceivedFile(FileInfo fileInfo, InternalMessage internalMessage)
        {
            if (internalMessage.Exception != null)
                HandleException(fileInfo, internalMessage.Exception);

            else MoveFile(fileInfo, "accepted");
        }

        private void HandleException(FileInfo fileInfo, AS4Exception as4Exception)
        {
            MoveFile(fileInfo, "exception");
            CreateExceptionFile(fileInfo, as4Exception);
        }

        private void CreateExceptionFile(FileSystemInfo fileInfo, AS4Exception as4Exception)
        {
            string fileName = fileInfo.FullName + ".details";
            this.Logger.Info($"Exception Details are stored at: {fileName}");

            using (var streamWriter = new StreamWriter(fileName))
                streamWriter.WriteLine(as4Exception.ToString());
        }

        /// <summary>
        /// Move file to another place on the File System
        /// </summary>
        /// <param name="fileInfo"></param>
        /// <param name="extension"></param>
        private string MoveFile(FileInfo fileInfo, string extension)
        {
            extension = extension.TrimStart('.');

            this.Logger.Debug($"Renaming file '{fileInfo.Name}'...");
            string destFileName = $"{fileInfo.Directory?.FullName}\\{Path.GetFileNameWithoutExtension(fileInfo.FullName)}.{extension}";

            destFileName = EnsureFilenameIsUnique(destFileName);

            fileInfo.MoveTo(destFileName);

            this.Logger.Info($"File renamed to: '{fileInfo.Name}'!");

            return destFileName;
        }

        private static string EnsureFilenameIsUnique(string filename)
        {
            while (File.Exists(filename))
            {
                const string copyExtension = " - Copy";

                string name = Path.GetFileName(filename) + copyExtension + Path.GetExtension(filename);
                string copyFilename = Path.Combine(Path.GetDirectoryName(filename) ?? "", name);

                filename = copyFilename;
            }

            return filename;
        }

        private TimeSpan FromProperties()
        {
            string pollingInterval = this._properties.ReadMandatoryProperty("PollingInterval");
            double miliseconds = Convert.ToDouble(pollingInterval);

            return TimeSpan.FromMilliseconds(miliseconds);
        }

        private void WithImpersonation(Action action)
        {
            object impersonationContext = null;

            try
            {
                impersonationContext = ImpersonateWhenRequired();
                action();
            }
            finally
            {
                if (impersonationContext != null)
                    Impersonation.UndoImpersonation(impersonationContext);
            }
        }

        private object ImpersonateWhenRequired()
        {
            if (string.IsNullOrEmpty(this.Username))
                return null;

            this.Logger.Trace($"Impersonating as user {this.Username}");
            return Impersonation.Impersonate(this.Username, this.Password);
        }
    }
}<|MERGE_RESOLUTION|>--- conflicted
+++ resolved
@@ -68,14 +68,12 @@
             StartPolling(messageCallback, cancellationToken);
         }
 
-<<<<<<< HEAD
+        private readonly HashSet<FileInfo> _pendingFiles = new HashSet<FileInfo>();
+
         public void StopReceiving()
         {
             this.Logger.Debug($"Stop receiving on '{Path.GetFullPath(this.FilePath)}'...");
         }
-=======
-        private readonly HashSet<FileInfo> _pendingFiles = new HashSet<FileInfo>();
->>>>>>> c1929aad
 
         /// <summary>
         /// Declaration to where the Message are and can be polled
