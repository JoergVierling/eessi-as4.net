--- conflicted
+++ resolved
@@ -85,15 +85,9 @@
     <None Include="app.config">
       <SubType>Designer</SubType>
     </None>
-<<<<<<< HEAD
-    <None Include="packages.config">
-      <SubType>Designer</SubType>
-    </None>
     <None Include="Resources\submitmessage-schema.xsd">
       <SubType>Designer</SubType>
     </None>
-=======
->>>>>>> d2a26acd
   </ItemGroup>
   <ItemGroup>
     <ProjectReference Include="..\..\AS4\Eu.EDelivery.AS4\Eu.EDelivery.AS4.csproj">
