--- conflicted
+++ resolved
@@ -87,11 +87,7 @@
 
                 Logger.Trace($"{context.LogTag} Attachment {attachment.Id} will be decompressed");
                 DecompressAttachment(attachment);
-<<<<<<< HEAD
-                AssignAttachmentProperties(as4Message.FirstUserMessage.PayloadInfo.ToList(), attachment);
-=======
-                AssignAttachmentProperties(as4Message.PrimaryUserMessage.PayloadInfo, attachment);
->>>>>>> c13b519e
+                AssignAttachmentProperties(as4Message.FirstUserMessage.PayloadInfo, attachment);
                 Logger.Debug($"{context.LogTag} Attachment {attachment.Id} is decompressed to a type of {attachment.ContentType}");
             }
 
