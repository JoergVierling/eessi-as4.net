--- conflicted
+++ resolved
@@ -69,9 +69,9 @@
             }
 
             MessagingContext resultContext = await InsertReceivedAS4MessageAsync(messagingContext);
+
             if (resultContext != null && resultContext.Exception == null)
             {
-<<<<<<< HEAD
                 if (resultContext.AS4Message.IsSignalMessage
                     && String.IsNullOrWhiteSpace(resultContext.AS4Message.FirstSignalMessage.RefToMessageId))
                 {
@@ -85,9 +85,6 @@
                 }
 
                 Logger.Debug($"{messagingContext.LogTag} The AS4Message is successfully stored into the datastore");
-=======
-                Logger.Debug($"{messagingContext.LogTag} The AS4 Message is successfully stored into the datastore");
->>>>>>> 5cec07bf
                 return StepResult.Success(resultContext);
             }
 
