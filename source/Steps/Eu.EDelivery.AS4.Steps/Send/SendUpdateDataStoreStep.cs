--- conflicted
+++ resolved
@@ -111,13 +111,7 @@
 
         private bool IsSignalMessageReferenceUserMessage(SignalMessage signalMessage)
         {
-<<<<<<< HEAD
-            return
-                null != signalMessage?.RefToMessageId &&
-                signalMessage.RefToMessageId.Equals(this._as4Message.PrimaryUserMessage?.MessageId);
-=======
             return signalMessage.RefToMessageId?.Equals(this._as4Message.PrimaryUserMessage?.MessageId) ?? false;
->>>>>>> c1929aad
         }
 
         private static async Task UpdateOther(SignalMessage signalMessage, InMessageService inMessageService, CancellationToken cancellationToken)
