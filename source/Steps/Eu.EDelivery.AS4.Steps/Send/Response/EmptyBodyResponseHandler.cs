﻿using System.Net;
using System.Threading.Tasks;
using Eu.EDelivery.AS4.Model.Internal;
using NLog;

namespace Eu.EDelivery.AS4.Steps.Send.Response
{
    /// <summary>
    /// <see cref="IAS4ResponseHandler"/> implementation to handle the response for a empty body.
    /// </summary>
    internal sealed class EmptyBodyResponseHandler : IAS4ResponseHandler
    {
        private readonly IAS4ResponseHandler _nextHandler;

        private static readonly Logger Logger = LogManager.GetCurrentClassLogger();

        /// <summary>
        /// Initializes a new instance of the <see cref="EmptyBodyResponseHandler"/> class.
        /// </summary>
        /// <param name="nextHandler">The next Handler.</param>
        public EmptyBodyResponseHandler(IAS4ResponseHandler nextHandler)
        {
            _nextHandler = nextHandler;
        }

        /// <summary>
        /// Handle the given <paramref name="response" />, but delegate to the next handler if you can't.
        /// </summary>
        /// <param name="response"></param>
        /// <returns></returns>
        public async Task<StepResult> HandleResponse(IAS4Response response)
        {
<<<<<<< HEAD
            if (response.StatusCode == HttpStatusCode.Accepted && response.ResultedMessage?.AS4Message?.IsEmpty == true)
            {
                MessagingContext resultedMessage = response.OriginalRequest;
                resultedMessage.AS4Message?.SignalMessages.Clear();
=======
            if (response.ResultedMessage?.AS4Message.IsEmpty == true)
            {
                if (response.StatusCode == HttpStatusCode.Accepted)
                {                    
                    return StepResult.Success(response.ResultedMessage).AndStopExecution();
                }
                else
                {
                    Logger.Error($"Response with HTTP status {response.StatusCode} received.");
                    
                    if (response.ResultedMessage?.Exception != null)
                    {
                        Logger.Error($"Additional information: {response.ResultedMessage.Exception.Message}");
                    }
>>>>>>> 7185b0bf

                    return StepResult.Failed(response.ResultedMessage.Exception, response.ResultedMessage).AndStopExecution();
                }
            }

            return await _nextHandler.HandleResponse(response);
        }
    }
}<|MERGE_RESOLUTION|>--- conflicted
+++ resolved
@@ -30,16 +30,10 @@
         /// <returns></returns>
         public async Task<StepResult> HandleResponse(IAS4Response response)
         {
-<<<<<<< HEAD
-            if (response.StatusCode == HttpStatusCode.Accepted && response.ResultedMessage?.AS4Message?.IsEmpty == true)
-            {
-                MessagingContext resultedMessage = response.OriginalRequest;
-                resultedMessage.AS4Message?.SignalMessages.Clear();
-=======
             if (response.ResultedMessage?.AS4Message.IsEmpty == true)
             {
                 if (response.StatusCode == HttpStatusCode.Accepted)
-                {                    
+                {
                     return StepResult.Success(response.ResultedMessage).AndStopExecution();
                 }
                 else
@@ -50,7 +44,6 @@
                     {
                         Logger.Error($"Additional information: {response.ResultedMessage.Exception.Message}");
                     }
->>>>>>> 7185b0bf
 
                     return StepResult.Failed(response.ResultedMessage.Exception, response.ResultedMessage).AndStopExecution();
                 }
