using System.Threading;
using System.Threading.Tasks;
using Eu.EDelivery.AS4.Builders.Entities;
using Eu.EDelivery.AS4.Common;
using Eu.EDelivery.AS4.Entities;
using Eu.EDelivery.AS4.Model.Core;
using Eu.EDelivery.AS4.Model.Internal;
using Eu.EDelivery.AS4.Model.PMode;
using Eu.EDelivery.AS4.Repositories;

namespace Eu.EDelivery.AS4.Services
{
    /// <summary>
    /// Repository to expose Data store related operations
    /// for the Exception Handling Decorator Steps
    /// </summary>
    public class OutMessageService : IOutMessageService
    {        
        private readonly IDatastoreRepository _repository;
        private readonly IAS4MessageBodyStore _messageBodyStore;
        private readonly IConfig _configuration;

        /// <summary>
        /// Initializes a new instance of the <see cref="OutMessageService"/> class. 
        /// Create a new Insert Data store Repository
        /// with a given Data store
        /// </summary>
        /// <param name="repository"></param>
        /// <param name="messageBodyStore">The <see cref="IAS4MessageBodyStore"/> that must be used to persist the AS4 Message Body.</param>
        public OutMessageService(IDatastoreRepository repository, IAS4MessageBodyStore messageBodyStore)
            : this(Config.Instance, repository, messageBodyStore) {}

        /// <summary>
        /// Initializes a new instance of the <see cref="OutMessageService" /> class.
        /// </summary>
        /// <param name="config">The configuration.</param>
        /// <param name="respository">The respository.</param>
        /// <param name="messageBodyStore">The as4 message body persister.</param>
        public OutMessageService(IConfig config, IDatastoreRepository respository, IAS4MessageBodyStore messageBodyStore)
        {
            _configuration = config;
            _repository = respository;
            _messageBodyStore = messageBodyStore;
        }

<<<<<<< HEAD
        public async Task InsertAS4Message(MessagingContext messagingContext, Operation operation, CancellationToken cancellation)
        {
            AS4Message message = messagingContext.AS4Message;
            string messageBodyLocation = await _messageBodyPersister.SaveAS4MessageAsync(message, cancellation);

            foreach (var userMessage in message.UserMessages)
=======
        /// <summary>
        /// Inserts a s4 message.
        /// </summary>
        /// <param name="message">The message.</param>
        /// <param name="operation">The operation.</param>
        /// <param name="cancellationToken">The cancellation token.</param>
        /// <returns></returns>
        public async Task InsertAS4Message(AS4Message message, Operation operation, CancellationToken cancellationToken)
        {
            string messageBodyLocation = await _messageBodyStore.SaveAS4MessageAsync(_configuration.OutMessageStoreLocation, message, cancellationToken);
            
            foreach (UserMessage userMessage in message.UserMessages)
>>>>>>> e2fbd75d
            {
                OutMessage outMessage = CreateOutMessageForMessageUnit(userMessage, messagingContext, messageBodyLocation, operation);

                _repository.InsertOutMessage(outMessage);
            }

            foreach (SignalMessage signalMessage in message.SignalMessages)
            {
                OutMessage outMessage = CreateOutMessageForMessageUnit(signalMessage, messagingContext, messageBodyLocation, operation);

                _repository.InsertOutMessage(outMessage);
            }
        }

        private static OutMessage CreateOutMessageForMessageUnit(MessageUnit messageUnit, MessagingContext message, string location, Operation operation)
        {
            OutMessage outMessage = OutMessageBuilder.ForMessageUnit(messageUnit, message)
                                                     .Build(CancellationToken.None);

            outMessage.MessageLocation = location;

            if (outMessage.EbmsMessageType == MessageType.UserMessage)
            {
                outMessage.Operation = operation;
            }
            else
            {
                Operation determinedOperation;
                OutStatus status;

                DetermineCorrectReplyPattern(outMessage.EbmsMessageType, message, out determinedOperation, out status);

                outMessage.Status = status;
                outMessage.Operation = determinedOperation;
            }

            return outMessage;
        }

        private static void DetermineCorrectReplyPattern(MessageType outMessageType, MessagingContext message, out Operation operation, out OutStatus status)
        {
            bool isCallback = outMessageType == MessageType.Error ? IsErrorReplyPatternCallback(message)
                                                                  : IsReceiptReplyPatternCallback(message);

            operation = isCallback ? Operation.ToBeSent : Operation.NotApplicable;
            status = isCallback ? OutStatus.Created : OutStatus.Sent;
        }

        private static bool IsErrorReplyPatternCallback(MessagingContext message)
        {
            return message.ReceivingPMode?.ErrorHandling.ReplyPattern == ReplyPattern.Callback;
        }

        private static bool IsReceiptReplyPatternCallback(MessagingContext message)
        {
            return message.ReceivingPMode?.ReceiptHandling.ReplyPattern == ReplyPattern.Callback;
        }
    }

    public interface IOutMessageService
    {
<<<<<<< HEAD
        Task InsertAS4Message(MessagingContext message, Operation operation, CancellationToken cancellation);
=======
        Task InsertAS4Message(AS4Message message, Operation operation, CancellationToken cancellationToken);
>>>>>>> e2fbd75d
    }
}<|MERGE_RESOLUTION|>--- conflicted
+++ resolved
@@ -43,45 +43,57 @@
             _messageBodyStore = messageBodyStore;
         }
 
-<<<<<<< HEAD
-        public async Task InsertAS4Message(MessagingContext messagingContext, Operation operation, CancellationToken cancellation)
-        {
-            AS4Message message = messagingContext.AS4Message;
-            string messageBodyLocation = await _messageBodyPersister.SaveAS4MessageAsync(message, cancellation);
-
-            foreach (var userMessage in message.UserMessages)
-=======
         /// <summary>
         /// Inserts a s4 message.
         /// </summary>
-        /// <param name="message">The message.</param>
+        /// <param name="messagingContext">The messaging context.</param>
         /// <param name="operation">The operation.</param>
         /// <param name="cancellationToken">The cancellation token.</param>
         /// <returns></returns>
-        public async Task InsertAS4Message(AS4Message message, Operation operation, CancellationToken cancellationToken)
+        public async Task InsertAS4Message(
+            MessagingContext messagingContext,
+            Operation operation,
+            CancellationToken cancellationToken)
         {
-            string messageBodyLocation = await _messageBodyStore.SaveAS4MessageAsync(_configuration.OutMessageStoreLocation, message, cancellationToken);
-            
-            foreach (UserMessage userMessage in message.UserMessages)
->>>>>>> e2fbd75d
+            AS4Message message = messagingContext.AS4Message;
+            string messageBodyLocation =
+                await _messageBodyStore.SaveAS4MessageAsync(
+                    location: _configuration.OutMessageStoreLocation,
+                    message: message,
+                    cancellation: cancellationToken);
+
+            foreach (var userMessage in message.UserMessages)
             {
-                OutMessage outMessage = CreateOutMessageForMessageUnit(userMessage, messagingContext, messageBodyLocation, operation);
+                OutMessage outMessage = 
+                    CreateOutMessageForMessageUnit(
+                        messageUnit: userMessage,
+                        message: messagingContext,
+                        location: messageBodyLocation,
+                        operation: operation);
 
                 _repository.InsertOutMessage(outMessage);
             }
 
             foreach (SignalMessage signalMessage in message.SignalMessages)
             {
-                OutMessage outMessage = CreateOutMessageForMessageUnit(signalMessage, messagingContext, messageBodyLocation, operation);
+                OutMessage outMessage = 
+                    CreateOutMessageForMessageUnit(
+                        messageUnit: signalMessage,
+                        message: messagingContext,
+                        location: messageBodyLocation,
+                        operation: operation);
 
                 _repository.InsertOutMessage(outMessage);
             }
         }
 
-        private static OutMessage CreateOutMessageForMessageUnit(MessageUnit messageUnit, MessagingContext message, string location, Operation operation)
+        private static OutMessage CreateOutMessageForMessageUnit(
+            MessageUnit messageUnit,
+            MessagingContext message,
+            string location,
+            Operation operation)
         {
-            OutMessage outMessage = OutMessageBuilder.ForMessageUnit(messageUnit, message)
-                                                     .Build(CancellationToken.None);
+            OutMessage outMessage = OutMessageBuilder.ForMessageUnit(messageUnit, message).Build(CancellationToken.None);
 
             outMessage.MessageLocation = location;
 
@@ -91,25 +103,28 @@
             }
             else
             {
-                Operation determinedOperation;
-                OutStatus status;
+                (OutStatus status, Operation operation) replyPattern =
+                    DetermineCorrectReplyPattern(outMessage.EbmsMessageType, message);
 
-                DetermineCorrectReplyPattern(outMessage.EbmsMessageType, message, out determinedOperation, out status);
-
-                outMessage.Status = status;
-                outMessage.Operation = determinedOperation;
+                outMessage.Status = replyPattern.status;
+                outMessage.Operation = replyPattern.operation;
             }
 
             return outMessage;
         }
 
-        private static void DetermineCorrectReplyPattern(MessageType outMessageType, MessagingContext message, out Operation operation, out OutStatus status)
+        private static (OutStatus, Operation) DetermineCorrectReplyPattern(
+            MessageType outMessageType,
+            MessagingContext message)
         {
-            bool isCallback = outMessageType == MessageType.Error ? IsErrorReplyPatternCallback(message)
-                                                                  : IsReceiptReplyPatternCallback(message);
+            bool isCallback = outMessageType == MessageType.Error
+                                  ? IsErrorReplyPatternCallback(message)
+                                  : IsReceiptReplyPatternCallback(message);
 
-            operation = isCallback ? Operation.ToBeSent : Operation.NotApplicable;
-            status = isCallback ? OutStatus.Created : OutStatus.Sent;
+            Operation operation = isCallback ? Operation.ToBeSent : Operation.NotApplicable;
+            OutStatus status = isCallback ? OutStatus.Created : OutStatus.Sent;
+
+            return (status, operation);
         }
 
         private static bool IsErrorReplyPatternCallback(MessagingContext message)
@@ -125,10 +140,13 @@
 
     public interface IOutMessageService
     {
-<<<<<<< HEAD
+        /// <summary>
+        /// Inserts a s4 message.
+        /// </summary>
+        /// <param name="message">The message.</param>
+        /// <param name="operation">The operation.</param>
+        /// <param name="cancellation">The cancellation.</param>
+        /// <returns></returns>
         Task InsertAS4Message(MessagingContext message, Operation operation, CancellationToken cancellation);
-=======
-        Task InsertAS4Message(AS4Message message, Operation operation, CancellationToken cancellationToken);
->>>>>>> e2fbd75d
     }
 }