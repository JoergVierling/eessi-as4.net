﻿using System;
using System.Collections.Generic;
using System.Data;
using System.IO;
using System.Linq;
using System.Threading;
using System.Threading.Tasks;
using Eu.EDelivery.AS4.Entities;
using Eu.EDelivery.AS4.Strategies.Database;
using Microsoft.EntityFrameworkCore;
using Microsoft.EntityFrameworkCore.Infrastructure;
using Microsoft.EntityFrameworkCore.Metadata;
using Microsoft.Extensions.DependencyInjection;
using Microsoft.Extensions.Logging;
using NLog;
using Polly;
using Polly.Retry;

namespace Eu.EDelivery.AS4.Common
{
    /// <summary>
    /// Abstraction layer for the Data Store
    /// </summary>
    public class DatastoreContext : DbContext
    {
        private readonly IConfig _config;
        private readonly IDictionary<string, Func<string, DbContextOptionsBuilder>> _providers =
            new Dictionary<string, Func<string, DbContextOptionsBuilder>>(StringComparer.InvariantCulture);

        private readonly IDictionary<string, Func<DatastoreContext, IAS4DbCommand>> _retrieveCommands =
            new Dictionary<string, Func<DatastoreContext, IAS4DbCommand>>
            {
                {"SqlServer", ctx => new SqlServerDbCommand(ctx)},
                {"Sqlite", ctx => new SqliteDbCommand(ctx)},
                {"InMemory", ctx => new InMemoryDbCommand(ctx)}
            };

        private RetryPolicy _policy;

        // TODO: FE needs this in the Monitoring?
        /// <summary>
        /// Initializes a new instance of the <see cref="DatastoreContext"/> class.
        /// </summary>
        public DatastoreContext(DbContextOptions<DatastoreContext> options) : this(options, Config.Instance)
        {

        }

        /// <summary>
        /// Initializes a new instance of the <see cref="DatastoreContext"/> class.
        /// </summary>
        public DatastoreContext(DbContextOptions<DatastoreContext> options, IConfig config) : base(options)
        {
            _config = config;
            InitializeFields();
        }

        // The code below is required when creating a new Db-Migration.
        // The Add-Migration command requires a default constructor on DatastoreContext
        // Also use a hard-coded 'NativeCommand' in the 'InitializeFields()' call.

        //public DatastoreContext() : this(GetDbContextOptions(), null)
        //{
        //}

        //private static DbContextOptions<DatastoreContext> GetDbContextOptions()
        //{
        //    var optionsBuilder = new DbContextOptionsBuilder<DatastoreContext>();

        //    optionsBuilder.UseSqlServer("Server=.;database=as4msh;integrated security=sspi");
        //    //optionsBuilder.UseSqlite(@"Filename=database\messages.db");

        //    return optionsBuilder.Options;
        //}

        /// <summary>
        /// Initializes a new instance of the <see cref="DatastoreContext"/> class. 
        /// Create a new Data Store Context with given a Configuration Dependency
        /// </summary>
        /// <param name="config">
        /// </param>
        public DatastoreContext(IConfig config)
        {
            _config = config;
            InitializeFields();
        }

        private void InitializeFields()
        {
            _policy = Policy
                .Handle<DbUpdateException>()
                .RetryAsync();

            if (_config == null) { return; }

            string providerKey = _config.GetSetting("Provider");
            if (!_retrieveCommands.ContainsKey(providerKey))
            {
                throw new KeyNotFoundException(
                    $"No Native Command implementation found for DBMS-type: '{providerKey}'");
            }

            NativeCommands = _retrieveCommands[providerKey](this);
        }

        public DbSet<InMessage> InMessages { get; set; }

        public DbSet<OutMessage> OutMessages { get; set; }

        public DbSet<InException> InExceptions { get; set; }

        public DbSet<OutException> OutExceptions { get; set; }

        public DbSet<ReceptionAwareness> ReceptionAwareness { get; set; }

        public DbSet<SmpConfiguration> SmpConfigurations { get; set; }

        public IAS4DbCommand NativeCommands { get; private set; }

        /// <summary>
        ///     <para>
        ///         Override this method to configure the database (and other options) to be used for this context.
        ///         This method is called for each instance of the context that is created.
        ///     </para>
        ///     <para>
        ///         In situations where an instance of <see cref="T:Microsoft.EntityFrameworkCore.DbContextOptions" /> may or may not have been passed
        ///         to the constructor, you can use <see cref="P:Microsoft.EntityFrameworkCore.DbContextOptionsBuilder.IsConfigured" /> to determine if
        ///         the options have already been set, and skip some or all of the logic in
        ///         <see cref="M:Microsoft.EntityFrameworkCore.DbContext.OnConfiguring(Microsoft.EntityFrameworkCore.DbContextOptionsBuilder)" />.
        ///     </para>
        /// </summary>
        /// <param name="optionsBuilder">
        ///     A builder used to create or modify options for this context. Databases (and other extensions)
        ///     typically define extension methods on this object that allow you to configure the context.
        /// </param>
        protected override void OnConfiguring(DbContextOptionsBuilder optionsBuilder)
        {
            if (optionsBuilder.IsConfigured)
            {
                return;
            }

            string providerKey = _config.GetSetting("Provider");
            string connectionString = _config.GetSetting("connectionstring");

            ConfigureProviders(optionsBuilder);

            if (!_providers.ContainsKey(providerKey))
            {
                throw new KeyNotFoundException($"No Database provider found for key: {providerKey}");
            }

            _providers[providerKey](connectionString);

            // Make sure no InvalidOperation is thrown when an ambient transaction is detected.
            optionsBuilder.ConfigureWarnings(x => x.Ignore(RelationalEventId.AmbientTransactionWarning));

            var logger = new LoggerFactory();
            logger.AddProvider(new TraceLoggerProvider());

            optionsBuilder.UseLoggerFactory(logger);
        }

        private void ConfigureProviders(DbContextOptionsBuilder optionsBuilder)
        {
            _providers["Sqlite"] = c =>
            {
                string GetDirectoryFromConnectionString(string connectionString)
                {
                    string[] parts = connectionString.Split('=');

                    if (parts.Length != 2)
                    {
                        return string.Empty;
                    }

                    return Path.GetDirectoryName(parts[1]);
                }

                string databaseLocation = GetDirectoryFromConnectionString(c);

                if (!String.IsNullOrWhiteSpace(databaseLocation) && !Directory.Exists(databaseLocation))
                {
                    Directory.CreateDirectory(databaseLocation);
                }

                return optionsBuilder.UseSqlite(c);
            };

            _providers["SqlServer"] = c => optionsBuilder.UseSqlServer(c);

            // TODO: add other providers
            _providers["InMemory"] = _ =>
                optionsBuilder.UseInMemoryDatabase(Guid.NewGuid().ToString())
                              .ConfigureWarnings(w => w.Ignore(InMemoryEventId.TransactionIgnoredWarning));
        }

        /// <summary>
        ///     Override this method to further configure the model that was discovered by convention from the entity types
        ///     exposed in <see cref="T:Microsoft.EntityFrameworkCore.DbSet`1" /> properties on your derived context. The resulting model may be cached
        ///     and re-used for subsequent instances of your derived context.
        /// </summary>
        /// <remarks>
        ///     If a model is explicitly set on the options for this context (via <see cref="M:Microsoft.EntityFrameworkCore.DbContextOptionsBuilder.UseModel(Microsoft.EntityFrameworkCore.Metadata.IModel)" />)
        ///     then this method will not be run.
        /// </remarks>
        /// <param name="modelBuilder">
        ///     The builder being used to construct the model for this context. Databases (and other extensions) typically
        ///     define extension methods on this object that allow you to configure aspects of the model that are specific
        ///     to a given database.
        /// </param>
        protected override void OnModelCreating(ModelBuilder modelBuilder)
        {
            base.OnModelCreating(modelBuilder);

            // It is necessary to define the property-access mode for properties that are defined in a base
            // class and have a private setter.  Failing to do this results in Entity Framework not generating
            // a column in the table for that property

            modelBuilder.Entity<InMessage>().HasKey(im => im.Id).HasName("PK_InMessages");
            modelBuilder.Entity<InMessage>().Property(im => im.Id).UseSqlServerIdentityColumn();
            modelBuilder.Entity<InMessage>().Property(im => im.MEP).UsePropertyAccessMode(PropertyAccessMode.Field);
            modelBuilder.Entity<InMessage>().Property(im => im.EbmsMessageType).UsePropertyAccessMode(PropertyAccessMode.Field);
            modelBuilder.Entity<InMessage>().HasIndex(im => new { im.EbmsMessageId, im.IsDuplicate }).HasName("IX_InMessages_EbmsMessageId_IsDuplicate");
            modelBuilder.Entity<InMessage>().HasIndex(im => new { im.Operation, im.InsertionTime }).HasName("IX_InMessages_Operation_InsertionTime");
            modelBuilder.Entity<InMessage>().HasIndex(im => im.EbmsRefToMessageId).HasName("IX_InMessages_EbmsRefToMessageId");
            modelBuilder.Entity<InMessage>().Property(im => im.MEP).UsePropertyAccessMode(PropertyAccessMode.Field);
            modelBuilder.Entity<InMessage>().Property(im => im.EbmsMessageType).UsePropertyAccessMode(PropertyAccessMode.Field);
            modelBuilder.Entity<InMessage>().Property(im => im.PMode).UsePropertyAccessMode(PropertyAccessMode.Field);
            modelBuilder.Entity<InMessage>().Property(im => im.PModeId).UsePropertyAccessMode(PropertyAccessMode.Field);

            modelBuilder.Entity<OutMessage>().HasKey(im => im.Id).HasName("PK_OutMessages");
            modelBuilder.Entity<OutMessage>().Property(im => im.Id).UseSqlServerIdentityColumn();
            modelBuilder.Entity<OutMessage>().HasIndex(im => im.EbmsMessageId).HasName("IX_OutMessages_EbmsMessageId");
            modelBuilder.Entity<OutMessage>().HasIndex(im => new { im.Operation, im.MEP, im.Mpc, im.InsertionTime }).HasName("IX_OutMessages_Operation_MEP_MPC_InsertionTime");
            modelBuilder.Entity<OutMessage>().HasIndex(im => im.EbmsRefToMessageId).HasName("IX_OutMessages_EbmsRefToMessageId");
            modelBuilder.Entity<OutMessage>().HasIndex(im => im.InsertionTime).HasName("IX_OutMessages_InsertionTime");
            modelBuilder.Entity<OutMessage>().Property(im => im.MEP).UsePropertyAccessMode(PropertyAccessMode.Field);
            modelBuilder.Entity<OutMessage>().Property(im => im.EbmsMessageType).UsePropertyAccessMode(PropertyAccessMode.Field);
            modelBuilder.Entity<OutMessage>().Property(im => im.PMode).UsePropertyAccessMode(PropertyAccessMode.Field);
            modelBuilder.Entity<OutMessage>().Property(im => im.PModeId).UsePropertyAccessMode(PropertyAccessMode.Field);

            modelBuilder.Entity<InException>().HasKey(ie => ie.Id).HasName("PK_InExceptions");
            modelBuilder.Entity<InException>().Property(ie => ie.Id).UseSqlServerIdentityColumn();
            modelBuilder.Entity<InException>().HasIndex(ie => ie.EbmsRefToMessageId).HasName("IX_InExceptions_EbmsRefToMessageId");
            modelBuilder.Entity<InException>().HasIndex(ie => ie.Operation).HasName("IX_InExceptions_Operation");
            modelBuilder.Entity<InException>().Property(ie => ie.Id).UsePropertyAccessMode(PropertyAccessMode.Field);
            modelBuilder.Entity<InException>().Property(ie => ie.EbmsRefToMessageId).UsePropertyAccessMode(PropertyAccessMode.Field);
            modelBuilder.Entity<InException>().Property(ie => ie.MessageBody).UsePropertyAccessMode(PropertyAccessMode.Field);
            modelBuilder.Entity<InException>().Property(ie => ie.Exception).UsePropertyAccessMode(PropertyAccessMode.Field);
            modelBuilder.Entity<InException>().Property(ie => ie.PMode).UsePropertyAccessMode(PropertyAccessMode.Field);
            modelBuilder.Entity<InException>().Property(ie => ie.PModeId).UsePropertyAccessMode(PropertyAccessMode.Field);

            modelBuilder.Entity<OutException>().HasKey(oe => oe.Id).HasName("PK_OutExceptions");
            modelBuilder.Entity<OutException>().Property(oe => oe.Id).UseSqlServerIdentityColumn();
            modelBuilder.Entity<OutException>().HasIndex(oe => oe.EbmsRefToMessageId).HasName("IX_OutExceptions_EbmsRefToMessageId");
            modelBuilder.Entity<OutException>().HasIndex(oe => oe.Operation).HasName("IX_OutExceptions_Operation");
            modelBuilder.Entity<OutException>().Property(oe => oe.Id).UsePropertyAccessMode(PropertyAccessMode.Field);
            modelBuilder.Entity<OutException>().Property(oe => oe.EbmsRefToMessageId).UsePropertyAccessMode(PropertyAccessMode.Field);
            modelBuilder.Entity<OutException>().Property(oe => oe.MessageBody).UsePropertyAccessMode(PropertyAccessMode.Field);
            modelBuilder.Entity<OutException>().Property(oe => oe.Exception).UsePropertyAccessMode(PropertyAccessMode.Field);
            modelBuilder.Entity<OutException>().Property(oe => oe.PMode).UsePropertyAccessMode(PropertyAccessMode.Field);
            modelBuilder.Entity<OutException>().Property(oe => oe.PModeId).UsePropertyAccessMode(PropertyAccessMode.Field);

            modelBuilder.Entity<ReceptionAwareness>().HasKey(r => r.Id).HasName("PK_ReceptionAwareness");
            modelBuilder.Entity<ReceptionAwareness>().Property(r => r.Id).UseSqlServerIdentityColumn();
            modelBuilder.Entity<ReceptionAwareness>().HasAlternateKey(r => r.RefToOutMessageId).HasName("AK_ReceptionAwareness_RefToOutMessageId");
            modelBuilder.Entity<ReceptionAwareness>().HasIndex(r => new { r.Status, r.CurrentRetryCount }).HasName("IX_ReceptionAwareness_Status_CurrentRetryCount");

            modelBuilder.Entity<SmpConfiguration>().HasKey(sc => sc.Id).HasName("PK_SmpConfigurations");
            modelBuilder.Entity<SmpConfiguration>().Property(sc => sc.Id).UseSqlServerIdentityColumn();
<<<<<<< HEAD
            modelBuilder.Entity<SmpConfiguration>().HasIndex(sc => new { sc.ToPartyId, sc.PartyRole, sc.PartyType });
=======
            modelBuilder.Entity<SmpConfiguration>().HasIndex(sc => new {sc.ToPartyId, sc.PartyRole, sc.PartyType}).IsUnique().HasName("IX_SmpConfigurations_ToPartyId_PartyRole_PartyType");
>>>>>>> 57c19f38
            modelBuilder.Entity<SmpConfiguration>().Property(sc => sc.Id).UsePropertyAccessMode(PropertyAccessMode.Field);
            modelBuilder.Entity<SmpConfiguration>().Property(sc => sc.PartyRole).UsePropertyAccessMode(PropertyAccessMode.Field);
            modelBuilder.Entity<SmpConfiguration>().Property(sc => sc.PartyType).UsePropertyAccessMode(PropertyAccessMode.Field);
            modelBuilder.Entity<SmpConfiguration>().Property(sc => sc.ToPartyId).UsePropertyAccessMode(PropertyAccessMode.Field);
            modelBuilder.Entity<SmpConfiguration>().Property(sc => sc.Action).UsePropertyAccessMode(PropertyAccessMode.Field);
            modelBuilder.Entity<SmpConfiguration>().Property(sc => sc.ServiceType).UsePropertyAccessMode(PropertyAccessMode.Field);
            modelBuilder.Entity<SmpConfiguration>().Property(sc => sc.ServiceValue).UsePropertyAccessMode(PropertyAccessMode.Field);
            modelBuilder.Entity<SmpConfiguration>().Property(sc => sc.FinalRecipient).UsePropertyAccessMode(PropertyAccessMode.Field);
            modelBuilder.Entity<SmpConfiguration>().Property(sc => sc.TlsEnabled).UsePropertyAccessMode(PropertyAccessMode.Field);
            modelBuilder.Entity<SmpConfiguration>().Property(sc => sc.Url).UsePropertyAccessMode(PropertyAccessMode.Field);
            modelBuilder.Entity<SmpConfiguration>().Property(sc => sc.EncryptionEnabled).UsePropertyAccessMode(PropertyAccessMode.Field);
            modelBuilder.Entity<SmpConfiguration>().Property(sc => sc.EncryptAlgorithm).UsePropertyAccessMode(PropertyAccessMode.Field);
            modelBuilder.Entity<SmpConfiguration>().Property(sc => sc.EncryptAlgorithmKeySize).UsePropertyAccessMode(PropertyAccessMode.Field);
            modelBuilder.Entity<SmpConfiguration>().Property(sc => sc.EncryptPublicKeyCertificate).UsePropertyAccessMode(PropertyAccessMode.Field);
            modelBuilder.Entity<SmpConfiguration>().Property(sc => sc.EncryptPublicKeyCertificateName).UsePropertyAccessMode(PropertyAccessMode.Field);
            modelBuilder.Entity<SmpConfiguration>().Property(sc => sc.EncryptKeyDigestAlgorithm).UsePropertyAccessMode(PropertyAccessMode.Field);
            modelBuilder.Entity<SmpConfiguration>().Property(sc => sc.EncryptKeyMgfAlorithm).UsePropertyAccessMode(PropertyAccessMode.Field);
            modelBuilder.Entity<SmpConfiguration>().Property(sc => sc.EncryptKeyTransportAlgorithm).UsePropertyAccessMode(PropertyAccessMode.Field);
        }

        /// <summary>
        /// Determines whether the DatastoreContext is already tracking the specified entity.
        /// </summary>
        /// <typeparam name="T"></typeparam>
        /// <param name="entity"></param>
        /// <returns>True if the specified entity is already being tracked by the DatastoreContext.</returns>
        public bool IsEntityAttached<T>(T entity) where T : Entity
        {
            return ChangeTracker.Entries<T>().Any(e => e.Entity.Id == entity.Id);
        }

        /// <summary>
        ///     Saves all changes made in this context to the database.
        /// </summary>
        /// <remarks>
        ///     This method will automatically call <see cref="M:Microsoft.EntityFrameworkCore.ChangeTracking.ChangeTracker.DetectChanges" /> to discover any
        ///     changes to entity instances before saving to the underlying database. This can be disabled via
        ///     <see cref="P:Microsoft.EntityFrameworkCore.ChangeTracking.ChangeTracker.AutoDetectChangesEnabled" />.
        /// </remarks>
        /// <returns>
        ///     The number of state entries written to the database.
        /// </returns>
        public override int SaveChanges()
        {
            try
            {
                return base.SaveChanges();
            }
            catch (DataException exception)
            {
                throw ThrowDatastoreUnavailableException(exception);
            }
        }

        /// <summary>
        ///     Saves all changes made in this context to the database.
        /// </summary>
        /// <param name="acceptAllChangesOnSuccess">
        ///     Indicates whether <see cref="M:Microsoft.EntityFrameworkCore.ChangeTracking.ChangeTracker.AcceptAllChanges" /> is called after the changes have
        ///     been sent successfully to the database.
        /// </param>
        /// <remarks>
        ///     This method will automatically call <see cref="M:Microsoft.EntityFrameworkCore.ChangeTracking.ChangeTracker.DetectChanges" /> to discover any
        ///     changes to entity instances before saving to the underlying database. This can be disabled via
        ///     <see cref="P:Microsoft.EntityFrameworkCore.ChangeTracking.ChangeTracker.AutoDetectChangesEnabled" />.
        /// </remarks>
        /// <returns>
        ///     The number of state entries written to the database.
        /// </returns>
        public override int SaveChanges(bool acceptAllChangesOnSuccess)
        {
            try
            {
                return base.SaveChanges(acceptAllChangesOnSuccess);
            }
            catch (DataException exception)
            {
                throw ThrowDatastoreUnavailableException(exception);
            }
        }

        /// <summary>
        ///     Asynchronously saves all changes made in this context to the database.
        /// </summary>
        /// <param name="acceptAllChangesOnSuccess">
        ///     Indicates whether <see cref="M:Microsoft.EntityFrameworkCore.ChangeTracking.ChangeTracker.AcceptAllChanges" /> is called after the changes have
        ///     been sent successfully to the database.
        /// </param>
        /// <remarks>
        ///     <para>
        ///         This method will automatically call <see cref="M:Microsoft.EntityFrameworkCore.ChangeTracking.ChangeTracker.DetectChanges" /> to discover any
        ///         changes to entity instances before saving to the underlying database. This can be disabled via
        ///         <see cref="P:Microsoft.EntityFrameworkCore.ChangeTracking.ChangeTracker.AutoDetectChangesEnabled" />.
        ///     </para>
        ///     <para>
        ///         Multiple active operations on the same context instance are not supported.  Use 'await' to ensure
        ///         that any asynchronous operations have completed before calling another method on this context.
        ///     </para>
        /// </remarks>
        /// <param name="cancellationToken">A <see cref="T:System.Threading.CancellationToken" /> to observe while waiting for the task to complete.</param>
        /// <returns>
        ///     A task that represents the asynchronous save operation. The task result contains the
        ///     number of state entries written to the database.
        /// </returns>
        public override Task<int> SaveChangesAsync(
            bool acceptAllChangesOnSuccess,
            CancellationToken cancellationToken = default(CancellationToken))
        {
            try
            {
                return base.SaveChangesAsync(acceptAllChangesOnSuccess, cancellationToken);
            }
            catch (DataException exception)
            {
                throw ThrowDatastoreUnavailableException(exception);
            }
        }

        /// <summary>
        ///     Asynchronously saves all changes made in this context to the database.
        /// </summary>
        /// <remarks>
        ///     <para>
        ///         This method will automatically call <see cref="M:Microsoft.EntityFrameworkCore.ChangeTracking.ChangeTracker.DetectChanges" /> to discover any
        ///         changes to entity instances before saving to the underlying database. This can be disabled via
        ///         <see cref="P:Microsoft.EntityFrameworkCore.ChangeTracking.ChangeTracker.AutoDetectChangesEnabled" />.
        ///     </para>
        ///     <para>
        ///         Multiple active operations on the same context instance are not supported.  Use 'await' to ensure
        ///         that any asynchronous operations have completed before calling another method on this context.
        ///     </para>
        /// </remarks>
        /// <param name="cancellationToken">A <see cref="T:System.Threading.CancellationToken" /> to observe while waiting for the task to complete.</param>
        /// <returns>
        ///     A task that represents the asynchronous save operation. The task result contains the
        ///     number of state entries written to the database.
        /// </returns>
        public override async Task<int> SaveChangesAsync(
            CancellationToken cancellationToken = default(CancellationToken))
        {
            PolicyResult<int> policyResult = await _policy.ExecuteAndCaptureAsync(()
                => base.SaveChangesAsync(cancellationToken), cancellationToken);

            if (policyResult.FinalException != null)
            {
                throw ThrowDatastoreUnavailableException(policyResult.FinalException);
            }

            return policyResult.Result;
        }

        private static DataException ThrowDatastoreUnavailableException(Exception innerException = null)
        {
            Exception mostInnerException = null;

            var logger = LogManager.GetCurrentClassLogger();

            while (innerException != null)
            {
                logger.Error(innerException.Message);
                logger.Trace(innerException.StackTrace);

                mostInnerException = innerException;
                innerException = innerException.InnerException;
            }

            return new DataException("Datastore unavailable", mostInnerException);
        }
    }
}<|MERGE_RESOLUTION|>--- conflicted
+++ resolved
@@ -269,11 +269,7 @@
 
             modelBuilder.Entity<SmpConfiguration>().HasKey(sc => sc.Id).HasName("PK_SmpConfigurations");
             modelBuilder.Entity<SmpConfiguration>().Property(sc => sc.Id).UseSqlServerIdentityColumn();
-<<<<<<< HEAD
-            modelBuilder.Entity<SmpConfiguration>().HasIndex(sc => new { sc.ToPartyId, sc.PartyRole, sc.PartyType });
-=======
             modelBuilder.Entity<SmpConfiguration>().HasIndex(sc => new {sc.ToPartyId, sc.PartyRole, sc.PartyType}).IsUnique().HasName("IX_SmpConfigurations_ToPartyId_PartyRole_PartyType");
->>>>>>> 57c19f38
             modelBuilder.Entity<SmpConfiguration>().Property(sc => sc.Id).UsePropertyAccessMode(PropertyAccessMode.Field);
             modelBuilder.Entity<SmpConfiguration>().Property(sc => sc.PartyRole).UsePropertyAccessMode(PropertyAccessMode.Field);
             modelBuilder.Entity<SmpConfiguration>().Property(sc => sc.PartyType).UsePropertyAccessMode(PropertyAccessMode.Field);
