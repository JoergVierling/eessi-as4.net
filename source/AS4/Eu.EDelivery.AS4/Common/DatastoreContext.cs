﻿using System;
using System.Collections.Generic;
using System.Data;
using System.Threading;
using System.Threading.Tasks;
using Eu.EDelivery.AS4.Builders.Core;
using Eu.EDelivery.AS4.Entities;
using Eu.EDelivery.AS4.Exceptions;
using Microsoft.EntityFrameworkCore;
using Microsoft.EntityFrameworkCore.Infrastructure;
using NLog;
using Polly;
using Polly.Retry;

namespace Eu.EDelivery.AS4.Common
{
    /// <summary>
    /// Abstraction layer for the Data Store
    /// </summary>
    public class DatastoreContext : DbContext
    {
        private readonly IConfig _config;        
        private RetryPolicy _policy;
        private readonly IDictionary<string, Func<string, DbContextOptionsBuilder>> _providers =
            new Dictionary<string, Func<string, DbContextOptionsBuilder>>(StringComparer.InvariantCulture);

        public DbSet<InMessage> InMessages { get; set; }
        public DbSet<OutMessage> OutMessages { get; set; }
        public DbSet<InException> InExceptions { get; set; }
        public DbSet<OutException> OutExceptions { get; set; }
        public DbSet<ReceptionAwareness> ReceptionAwareness { get; set; }

        /// <summary>
        /// Initializes a new instance of the <see cref="DatastoreContext"/> class. 
        /// Create a new DataStore Context with given Context Options
        /// </summary>
        /// <param name="options">
        /// </param>
        public DatastoreContext(DbContextOptions<DatastoreContext> options) : base(options)
        {
            InitializeFields();
        }

        /// <summary>
        /// Initializes a new instance of the <see cref="DatastoreContext"/> class. 
        /// Create a new Data Store Context with given a Configuration Dependency
        /// </summary>
        /// <param name="config">
        /// </param>
        public DatastoreContext(IConfig config)
        {
            this._config = config;
            InitializeFields();
        }

        private void InitializeFields()
        {
            this._policy = Policy
                .Handle<DbUpdateException>()
<<<<<<< HEAD
                .RetryAsync();


            this._logger = LogManager.GetCurrentClassLogger();
        }        
=======
                .RetryAsync();            
        }
>>>>>>> c31977c8

        /// <summary>
        ///     <para>
        ///         Override this method to configure the database (and other options) to be used for this context.
        ///         This method is called for each instance of the context that is created.
        ///     </para>
        ///     <para>
        ///         In situations where an instance of <see cref="T:Microsoft.EntityFrameworkCore.DbContextOptions" /> may or may not have been passed
        ///         to the constructor, you can use <see cref="P:Microsoft.EntityFrameworkCore.DbContextOptionsBuilder.IsConfigured" /> to determine if
        ///         the options have already been set, and skip some or all of the logic in
        ///         <see cref="M:Microsoft.EntityFrameworkCore.DbContext.OnConfiguring(Microsoft.EntityFrameworkCore.DbContextOptionsBuilder)" />.
        ///     </para>
        /// </summary>
        /// <param name="optionsBuilder">
        ///     A builder used to create or modify options for this context. Databases (and other extensions)
        ///     typically define extension methods on this object that allow you to configure the context.
        /// </param>
        protected override void OnConfiguring(DbContextOptionsBuilder optionsBuilder)
        {
            if (optionsBuilder.IsConfigured) return;

            string connectionString = this._config.GetSetting("connectionstring");
            ConfigureProviders(optionsBuilder);

            string providerKey = this._config.GetSetting("Provider");
            if (!this._providers.ContainsKey(providerKey)) throw new AS4Exception($"No Database provider found for key: {providerKey}");
            this._providers[providerKey](connectionString);

            // Make sure no InvalidOperation is thrown when an ambient transaction is detected.
            optionsBuilder.ConfigureWarnings(x => x.Ignore(RelationalEventId.AmbientTransactionWarning));
        }

        private void ConfigureProviders(DbContextOptionsBuilder optionsBuilder)
        {
            this._providers["Sqlite"] = c => optionsBuilder.UseSqlite(c);
            this._providers["SqlServer"] = c => optionsBuilder.UseSqlServer(c);
            this._providers["InMemory"] = c => optionsBuilder.UseInMemoryDatabase(c);

            // TODO: add other providers
        }

        /// <summary>
        ///     Saves all changes made in this context to the database.
        /// </summary>
        /// <remarks>
        ///     This method will automatically call <see cref="M:Microsoft.EntityFrameworkCore.ChangeTracking.ChangeTracker.DetectChanges" /> to discover any
        ///     changes to entity instances before saving to the underlying database. This can be disabled via
        ///     <see cref="P:Microsoft.EntityFrameworkCore.ChangeTracking.ChangeTracker.AutoDetectChangesEnabled" />.
        /// </remarks>
        /// <returns>
        ///     The number of state entries written to the database.
        /// </returns>
        public override int SaveChanges()
        {
            try
            {
                return base.SaveChanges();
            }
            catch (DataException)
            {
                throw ThrowDatastoreUnavailableException();
            }
        }

        /// <summary>
        ///     Saves all changes made in this context to the database.
        /// </summary>
        /// <param name="acceptAllChangesOnSuccess">
        ///     Indicates whether <see cref="M:Microsoft.EntityFrameworkCore.ChangeTracking.ChangeTracker.AcceptAllChanges" /> is called after the changes have
        ///     been sent successfully to the database.
        /// </param>
        /// <remarks>
        ///     This method will automatically call <see cref="M:Microsoft.EntityFrameworkCore.ChangeTracking.ChangeTracker.DetectChanges" /> to discover any
        ///     changes to entity instances before saving to the underlying database. This can be disabled via
        ///     <see cref="P:Microsoft.EntityFrameworkCore.ChangeTracking.ChangeTracker.AutoDetectChangesEnabled" />.
        /// </remarks>
        /// <returns>
        ///     The number of state entries written to the database.
        /// </returns>
        public override int SaveChanges(bool acceptAllChangesOnSuccess)
        {
            try
            {
                return base.SaveChanges(acceptAllChangesOnSuccess);
            }
            catch (DataException)
            {
                throw ThrowDatastoreUnavailableException();
            }
        }

        /// <summary>
        ///     Asynchronously saves all changes made in this context to the database.
        /// </summary>
        /// <param name="acceptAllChangesOnSuccess">
        ///     Indicates whether <see cref="M:Microsoft.EntityFrameworkCore.ChangeTracking.ChangeTracker.AcceptAllChanges" /> is called after the changes have
        ///     been sent successfully to the database.
        /// </param>
        /// <remarks>
        ///     <para>
        ///         This method will automatically call <see cref="M:Microsoft.EntityFrameworkCore.ChangeTracking.ChangeTracker.DetectChanges" /> to discover any
        ///         changes to entity instances before saving to the underlying database. This can be disabled via
        ///         <see cref="P:Microsoft.EntityFrameworkCore.ChangeTracking.ChangeTracker.AutoDetectChangesEnabled" />.
        ///     </para>
        ///     <para>
        ///         Multiple active operations on the same context instance are not supported.  Use 'await' to ensure
        ///         that any asynchronous operations have completed before calling another method on this context.
        ///     </para>
        /// </remarks>
        /// <param name="cancellationToken">A <see cref="T:System.Threading.CancellationToken" /> to observe while waiting for the task to complete.</param>
        /// <returns>
        ///     A task that represents the asynchronous save operation. The task result contains the
        ///     number of state entries written to the database.
        /// </returns>
        public override Task<int> SaveChangesAsync(
            bool acceptAllChangesOnSuccess,
            CancellationToken cancellationToken = default(CancellationToken))
        {
            try
            {
                return base.SaveChangesAsync(acceptAllChangesOnSuccess, cancellationToken);
            }
            catch (DataException)
            {
                throw ThrowDatastoreUnavailableException();
            }
        }

        /// <summary>
        ///     Asynchronously saves all changes made in this context to the database.
        /// </summary>
        /// <remarks>
        ///     <para>
        ///         This method will automatically call <see cref="M:Microsoft.EntityFrameworkCore.ChangeTracking.ChangeTracker.DetectChanges" /> to discover any
        ///         changes to entity instances before saving to the underlying database. This can be disabled via
        ///         <see cref="P:Microsoft.EntityFrameworkCore.ChangeTracking.ChangeTracker.AutoDetectChangesEnabled" />.
        ///     </para>
        ///     <para>
        ///         Multiple active operations on the same context instance are not supported.  Use 'await' to ensure
        ///         that any asynchronous operations have completed before calling another method on this context.
        ///     </para>
        /// </remarks>
        /// <param name="cancellationToken">A <see cref="T:System.Threading.CancellationToken" /> to observe while waiting for the task to complete.</param>
        /// <returns>
        ///     A task that represents the asynchronous save operation. The task result contains the
        ///     number of state entries written to the database.
        /// </returns>
        public override async Task<int> SaveChangesAsync(
            CancellationToken cancellationToken = default(CancellationToken))
        {
            PolicyResult<int> policyResult = await this._policy.ExecuteAndCaptureAsync(()
                => base.SaveChangesAsync(cancellationToken), cancellationToken);

            if (policyResult.FinalException != null)
                throw ThrowDatastoreUnavailableException(policyResult.FinalException);

            return policyResult.Result;
        }

        private AS4Exception ThrowDatastoreUnavailableException(Exception innerException = null)
        {
            return AS4ExceptionBuilder
                .WithDescription("Datastore unavailable")
                .WithInnerException(innerException)                
                .WithErrorCode(ErrorCode.Ebms0004)
                .Build();
        }
    }
}<|MERGE_RESOLUTION|>--- conflicted
+++ resolved
@@ -57,16 +57,8 @@
         {
             this._policy = Policy
                 .Handle<DbUpdateException>()
-<<<<<<< HEAD
-                .RetryAsync();
-
-
-            this._logger = LogManager.GetCurrentClassLogger();
-        }        
-=======
                 .RetryAsync();            
         }
->>>>>>> c31977c8
 
         /// <summary>
         ///     <para>
