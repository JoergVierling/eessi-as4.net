--- conflicted
+++ resolved
@@ -363,13 +363,9 @@
             else
             {
                 const int defaultRetentionPeriod = 90;
-<<<<<<< HEAD
-                RetentionPeriod = defaultRetentionPeriod;
+
+                RetentionPeriod = TimeSpan.FromDays(defaultRetentionPeriod);
                 LogManager.GetCurrentClassLogger().Warn($"No valid (> 0) Retention Period found: '{_settings.RetentionPeriod ?? "(null)"}', {defaultRetentionPeriod} days as default will be used.");
-=======
-                RetentionPeriod = TimeSpan.FromDays(defaultRetentionPeriod);
-                LogManager.GetCurrentClassLogger().Warn($"No Retention Period found: '{_settings.RetentionPeriod ?? "(null)"}', {defaultRetentionPeriod} days as default will be used.");
->>>>>>> f57a0926
             }
 
             // TODO: this is hardcoded right now, should be configurable in the settings.xml
