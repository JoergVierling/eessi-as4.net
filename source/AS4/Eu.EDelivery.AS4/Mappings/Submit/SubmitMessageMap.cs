--- conflicted
+++ resolved
@@ -12,14 +12,6 @@
                 .ForMember(dest => dest.MessageId, src => src.Ignore())
                 .ForMember(dest => dest.RefToMessageId, src => src.MapFrom(s => s.MessageInfo.RefToMessageId))
                 .ForMember(dest => dest.Timestamp, src => src.Ignore())
-<<<<<<< HEAD
-                .ForMember(dest => dest.CollaborationInfo, src => src.MapFrom(s => s.Collaboration))
-=======
-
-                .ForMember(dest => dest.Sender, src => src.ResolveUsing(SubmitSenderPartyResolver.Default.Resolve))
-                .ForMember(dest => dest.Receiver, src => src.ResolveUsing(SubmitReceiverResolver.Default.Resolve))
-
->>>>>>> 8698ff8d
                 .ForMember(dest => dest.IsTest, src => src.Ignore())
                 .ForMember(dest => dest.IsDuplicate, src => src.Ignore())
                 .ForMember(dest => dest.Mpc, src => src.Ignore())
@@ -27,27 +19,16 @@
                     (submit, user) =>
                     {
                         user.MessageId = submit.MessageInfo?.MessageId ?? IdentifierFactory.Instance.Create();
-<<<<<<< HEAD
 
                         user.Sender = SubmitSenderResolver.ResolveSender(submit);
                         user.Receiver = SubmitReceiverResolver.ResolveReceiver(submit);
 
-                        new SubmitMessageAgreementMapper().Map(submit, user);
-
                         user.Mpc = SubmitMpcResolver.Default.Resolve(submit);
-                        user.CollaborationInfo.Service = SubmitServiceResolver.Default.Resolve(submit);
-                        user.CollaborationInfo.Action =  SubmitActionResolver.Default.Resolve(submit);
-                        user.CollaborationInfo.ConversationId = SubmitConversationIdResolver.Default.Resolve(submit);
-=======
-
-                        user.Mpc = SubmitMpcResolver.Default.Resolve(submit);
-
                         user.CollaborationInfo = new Model.Core.CollaborationInfo(
                             SubmitMessageAgreementResolver.ResolveAgreementReference(submit, user),
                             SubmitServiceResolver.ResolveService(submit),
                             SubmitActionResolver.ResolveAction(submit),
                             SubmitConversationIdResolver.ResolveConverstationId(submit));
->>>>>>> 8698ff8d
 
                         if (submit.HasPayloads)
                         {
