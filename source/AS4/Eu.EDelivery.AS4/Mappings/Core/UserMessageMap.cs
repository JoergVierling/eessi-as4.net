--- conflicted
+++ resolved
@@ -65,35 +65,9 @@
                         }
                     }
 
-<<<<<<< HEAD
                     model.MessageId = xml.MessageInfo.MessageId;
                     model.RefToMessageId = xml.MessageInfo.RefToMessageId;
                 });
-=======
-                    var xmlFrom = xml.PartyInfo?.From;
-                    if (xmlFrom != null)
-                    {
-                        model.Sender = AS4Mapper.Map<Model.Core.Party>(xmlFrom);
-                    }
-
-                    var xmlTo = xml.PartyInfo?.To;
-                    if (xmlTo != null)
-                    {
-                        model.Receiver = AS4Mapper.Map<Model.Core.Party>(xmlTo);
-                    }
-
-                    Model.Core.CollaborationInfo modelInfo = model.CollaborationInfo;
-                    Xml.CollaborationInfo xmlInfo = xml.CollaborationInfo;
-                    if (xmlInfo != null)
-                    {
-                        MapAgreementReference(modelInfo, xmlInfo);
-
-                        model.CollaborationInfo.ConversationId = xml.CollaborationInfo.ConversationId;
-                        model.MessageId = xml.MessageInfo.MessageId;
-                        model.RefToMessageId = xml.MessageInfo.RefToMessageId;
-                    }
-                }).ForAllOtherMembers(x => x.Ignore());
->>>>>>> 97ba2544
         }
 
         private void MapUserMessageToRoutingInputUserMessage()
