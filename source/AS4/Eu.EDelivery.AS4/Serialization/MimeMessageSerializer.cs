﻿using System;
using System.Collections.Generic;
using System.IO;
using System.Linq;
using System.Text;
using System.Threading;
using System.Threading.Tasks;
using Eu.EDelivery.AS4.Builders.Core;
using Eu.EDelivery.AS4.Exceptions;
using Eu.EDelivery.AS4.Model.Core;
using Eu.EDelivery.AS4.Streaming;
using MimeKit;
using MimeKit.IO;

namespace Eu.EDelivery.AS4.Serialization
{
    /// <summary>
    /// Serialize <see cref="AS4Message" /> to a <see cref="Stream" />
    /// </summary>
    public class MimeMessageSerializer : ISerializer
    {
        private readonly ISerializer _soapSerializer;

        /// <summary>
        /// Initializes a new instance of the <see cref="MimeMessageSerializer"/> class. 
        /// Create a MIME Serializer of the <see cref="AS4Message"/>
        /// </summary>
        /// <param name="serializer">
        /// </param>
        public MimeMessageSerializer(ISerializer serializer)
        {
            _soapSerializer = serializer;
        }

        public Task SerializeAsync(AS4Message message, Stream stream, CancellationToken cancellationToken)
        {
            return Task.Run(() => this.Serialize(message, stream, cancellationToken), cancellationToken);
        }

        /// <summary>
        /// Serialize <see cref="AS4Message" /> to a <see cref="Stream" />
        /// </summary>
        /// <param name="message"></param>
        /// <param name="stream"></param>
        /// <param name="cancellationToken"></param>
        public void Serialize(AS4Message message, Stream stream, CancellationToken cancellationToken)
        {
            try
            {
                SerializeToMimeStream(message, stream, cancellationToken);
            }
            catch (Exception exception)
            {
                throw AS4ExceptionBuilder
                    .WithDescription("An error occured while serializing the MIME message")
                    .WithInnerException(exception)
                    .WithMessageIds(message.MessageIds).Build();
            }
        }

        private void SerializeToMimeStream(AS4Message message, Stream stream, CancellationToken cancellationToken)
        {
            using (var bodyPartStream = new MemoryStream())
            {
                _soapSerializer.Serialize(message, bodyPartStream, cancellationToken);

                MimeMessage mimeMessage = CreateMimeMessage(message, bodyPartStream);
                FormatOptions formatOptions = GetFormatOptions();

                mimeMessage.WriteTo(formatOptions, stream, cancellationToken);
            }
        }

        private static MimeMessage CreateMimeMessage(AS4Message message, Stream bodyPartStream)
        {
            MimePart bodyPart = GetBodyPartFromStream(bodyPartStream);
            Multipart bodyMultipart = CreateMultiPartFromBodyPart(bodyPart);

            var mimeMessage = new MimeMessage { Body = bodyMultipart };
            ReassignContentType(bodyMultipart, message.ContentType);
            AddAttachmentsToBodyMultiPart(message, bodyMultipart);

            return mimeMessage;
        }

        private static void AddAttachmentsToBodyMultiPart(AS4Message message, Multipart bodyMultipart)
        {
            foreach (Attachment attachment in message.Attachments)
            {
                AddAttachmentToMultipart(bodyMultipart, attachment);
            }
        }

        private static MimePart GetBodyPartFromStream(Stream stream)
        {
            var bodyPart = new MimePart("application", "soap+xml");
            bodyPart.ContentType.Parameters["charset"] = Encoding.UTF8.HeaderName.ToLowerInvariant();
            bodyPart.ContentObject = new ContentObject(stream);

            return bodyPart;
        }

        private static Multipart CreateMultiPartFromBodyPart(MimeEntity bodyPart)
        {
            var bodyMultipart = new Multipart("related") { bodyPart };
            bodyMultipart.ContentType.Parameters["type"] = bodyPart.ContentType.MimeType;

            return bodyMultipart;
        }

        private static void ReassignContentType(MimeEntity bodyMultipart, string type)
        {
            ContentType contentType = ContentType.Parse(type);

            bodyMultipart.ContentType.Boundary = contentType.Boundary;
            bodyMultipart.ContentType.Charset = contentType.Boundary;
            bodyMultipart.ContentType.Format = contentType.Format;
            bodyMultipart.ContentType.MediaSubtype = contentType.MediaSubtype;
            bodyMultipart.ContentType.MediaType = contentType.MediaType;
            bodyMultipart.ContentType.Name = contentType.Name;
            bodyMultipart.ContentType.Parameters.Clear();

            AddHeaderParametersToBodyMultiPart(bodyMultipart, contentType);
        }

        private static void AddHeaderParametersToBodyMultiPart(MimeEntity bodyMultipart, ContentType contentType)
        {
            foreach (Parameter item in contentType.Parameters)
            {
                bodyMultipart.ContentType.Parameters.Add(item);
            }
        }

        private static void AddAttachmentToMultipart(Multipart bodyMultipart, Attachment attachment)
        {
            // A stream that is passed to a ContentObject must be seekable.  If this is not the case,
            // we'll have to create a new stream which is seekable and assign it to the Attachment.Content.

            if (attachment.Content.CanSeek == false)
            {
                var tempStream = new VirtualStream();
                attachment.Content.CopyTo(tempStream);
                tempStream.Position = 0;
                attachment.Content = tempStream;
            }

            var attachmentMimePart = new MimePart(attachment.ContentType)
            {
                ContentId = attachment.Id,
                ContentObject = new ContentObject(attachment.Content),
                ContentDisposition = new ContentDisposition(ContentDisposition.Attachment),
                ContentTransferEncoding = ContentEncoding.Binary

                // We need to explicitly set this to binary, 
                // otherwise we can enounter issues with CRLFs & signing.
            };
            bodyMultipart.Add(attachmentMimePart);
        }

        // ReSharper disable once InconsistentNaming : double underscore to indicate that this field should not be used directly.
        private static FormatOptions __formatOptions;

        private static FormatOptions GetFormatOptions()
        {
            if (__formatOptions == null)
            {
                __formatOptions = new FormatOptions();
                foreach (HeaderId headerId in Enum.GetValues(typeof(HeaderId)).Cast<HeaderId>())
                {
                    __formatOptions.HiddenHeaders.Add(headerId);
                }
            }

            return __formatOptions;
        }

        /// <summary>
        /// Parse the MIME message to a <see cref="AS4Message" />
        /// </summary>
        /// <param name="inputStream">RequestStream that contains the MIME message</param>
        /// <param name="contentType">Multi-Part Content ExceptionType</param>
        /// <param name="cancellationToken"></param>
        /// <returns><see cref="AS4Message" /> that wraps the Envelope and Payloads Streams</returns>
        public async Task<AS4Message> DeserializeAsync(
            Stream inputStream,
            string contentType,
            CancellationToken cancellationToken)
        {
            PreConditions(inputStream, contentType);

            var memoryStream = new MemoryStream(
                Encoding.UTF8.GetBytes($"Content-Type: {contentType}\r\n\r\n"));

            var chainedStream = new ChainedStream();
            chainedStream.Add(memoryStream, leaveOpen: true);
            chainedStream.Add(inputStream, leaveOpen: true);

            return await ParseStreamToAS4MessageAsync(chainedStream, contentType, cancellationToken).ConfigureAwait(false);

        }

        private void PreConditions(Stream inputStream, string contentType)
        {
            if (inputStream == null)
            {
                throw new ArgumentNullException(nameof(inputStream));
            }

            if (contentType == null)
            {
                throw new ArgumentNullException(nameof(contentType));
            }
        }

        private async Task<AS4Message> ParseStreamToAS4MessageAsync(
            Stream inputStream,
            string contentType,
            CancellationToken cancellationToken)
        {
            if (inputStream == null)
            {
                throw new ArgumentNullException(nameof(inputStream));
            }

            List<MimePart> bodyParts = TryParseBodyParts(inputStream, cancellationToken);
            Stream envelopeStream = bodyParts.First().ContentObject.Open();

            AS4Message message = await _soapSerializer
                .DeserializeAsync(envelopeStream, contentType, cancellationToken).ConfigureAwait(false);

            AddBodyPartsAsAttachmentsToMessage(bodyParts, message);

            if (message.IsUserMessage)
            {
                VerifyTheAttachmentsWithTheReferencedPartInfos(message);
            }

            return message;
        }

        private static List<MimePart> TryParseBodyParts(Stream inputStream, CancellationToken cancellationToken)
        {
            try
            {
                MimeMessage mimeMessage = new MimeParser(inputStream, persistent: true).ParseMessage(cancellationToken);
                List<MimePart> bodyParts = mimeMessage.BodyParts.OfType<MimePart>().ToList();
                if (bodyParts.Count <= 0) throw new AS4Exception("MIME Body Parts are empty");

                return bodyParts;
            }
            catch (Exception exception)
            {
                throw ThrowAS4MimeInconsistencyException(exception);
            }
        }

        private static AS4Exception ThrowAS4MimeInconsistencyException(Exception exception)
        {
            return AS4ExceptionBuilder
                .WithDescription("The use of MIME is not consistent with the required usage in this specification")
                .WithInnerException(exception)
                .WithErrorCode(ErrorCode.Ebms0007)
                .WithErrorAlias(ErrorAlias.MimeInconsistency)
                .Build();
        }

        private static void AddBodyPartsAsAttachmentsToMessage(IReadOnlyList<MimePart> bodyParts, AS4Message message)
        {
            const int startAfterSoapHeader = 1;
            for (int i = startAfterSoapHeader; i < bodyParts.Count; i++)
            {
                MimePart bodyPart = bodyParts[i];
                Attachment attachment = CreateAttachment(bodyPart);
                
                (bool hasValue, PartInfo value) partInfo = SelectReferencedPartInfo(attachment, message);

                if (partInfo.hasValue)
                {
                    attachment.Properties = partInfo.value.Properties;
                    message.AddAttachment(attachment);
                }
            }
        }

        private static Attachment CreateAttachment(MimePart bodyPart)
        {
            return new Attachment(id: bodyPart.ContentId)
            {
                Content = bodyPart.ContentObject.Open(),
                ContentType = bodyPart.ContentType.MimeType,
            };
        }

        private static (bool, PartInfo) SelectReferencedPartInfo(Attachment attachment, AS4Message message)
        {
            PartInfo partInfo = message.PrimaryUserMessage?.PayloadInfo
                            .FirstOrDefault(i => i.Href?.Contains(attachment.Id) == true);

            return (partInfo != null, partInfo);
<<<<<<< HEAD
        }

        private static void VerifyTheAttachmentsWithTheReferencedPartInfos(AS4Message message)
        {
            bool noAttachmentCanBeFounForEachPartInfo =
                message.PrimaryUserMessage.PayloadInfo?.Count(
                    p => message.Attachments.FirstOrDefault(a => a.Matches(p)) == null) > 0;

            if (noAttachmentCanBeFounForEachPartInfo)
            {
                throw AS4ExceptionBuilder
                    .WithDescription("No Attachment can be found for each UserMessage PartInfo")
                    .WithErrorCode(ErrorCode.Ebms0004)
                    .WithErrorAlias(ErrorAlias.InvalidHeader)
                    .WithMessageIds(message.MessageIds)
                    .Build();
            }
=======
>>>>>>> fe5f0528
        }
    }
}<|MERGE_RESOLUTION|>--- conflicted
+++ resolved
@@ -244,7 +244,10 @@
             {
                 MimeMessage mimeMessage = new MimeParser(inputStream, persistent: true).ParseMessage(cancellationToken);
                 List<MimePart> bodyParts = mimeMessage.BodyParts.OfType<MimePart>().ToList();
-                if (bodyParts.Count <= 0) throw new AS4Exception("MIME Body Parts are empty");
+                if (bodyParts.Count <= 0)
+                {
+                    throw new AS4Exception("MIME Body Parts are empty");
+                }
 
                 return bodyParts;
             }
@@ -297,7 +300,6 @@
                             .FirstOrDefault(i => i.Href?.Contains(attachment.Id) == true);
 
             return (partInfo != null, partInfo);
-<<<<<<< HEAD
         }
 
         private static void VerifyTheAttachmentsWithTheReferencedPartInfos(AS4Message message)
@@ -315,8 +317,6 @@
                     .WithMessageIds(message.MessageIds)
                     .Build();
             }
-=======
->>>>>>> fe5f0528
         }
     }
 }