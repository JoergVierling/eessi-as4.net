--- conflicted
+++ resolved
@@ -45,10 +45,7 @@
         NotifyConsumer,
         ReceptionAwareness,
         PullReceive,
-<<<<<<< HEAD
+        PullSend,
         OutboundProcessing
-=======
-        PullSend
->>>>>>> 4c2e6d9a
     }
 }