﻿using System;
using System.ComponentModel.DataAnnotations;
using System.ComponentModel.DataAnnotations.Schema;
using System.IO;
using Eu.EDelivery.AS4.Exceptions;
using Eu.EDelivery.AS4.Model.Core;
using Eu.EDelivery.AS4.Repositories;

namespace Eu.EDelivery.AS4.Entities
{
    /// <summary>
    /// AS4 Message Entity
    /// </summary>
    public abstract class MessageEntity : Entity
    {
        public string EbmsMessageId { get; set; }

        public string EbmsRefToMessageId { get; set; }
<<<<<<< HEAD

=======
        [MaxLength(256)]
>>>>>>> 3a6e0f9d
        public string ContentType { get; set; }

        public string PMode { get; set; }

        /// <summary>
        /// The AS4Message instance for which this MessageEntity is an instance.
        /// </summary>
        /// <remarks>This property is not persisted to the Datastore.  It is used to persist the Message in another location by an <see cref="IAS4MessageBodyPersister"/></remarks>
        [NotMapped]
        internal AS4Message Message { get; set; }

        /// <summary>
        /// Refers to the location where the AS4Message body can be found.
        /// </summary>
        [MaxLength(512)]
        public string MessageLocation { get; internal set; }
        
        [Obsolete("The Message Body is no longer stored in the Datastore")]
        public byte[] MessageBody { get; set; }

        [NotMapped]
<<<<<<< HEAD
        public Operation Operation { get; set; }
=======
        public Operation Operation { get; set; }       
>>>>>>> 3a6e0f9d

        [Column("Operation"), MaxLength(50)]
        public string OperationString
        {
            get { return Operation.ToString(); }
            set { Operation = (Operation) Enum.Parse(typeof(Operation), value, true); }
        }

        public DateTimeOffset InsertionTime { get; set; }

        public DateTimeOffset ModificationTime { get; set; }

        [NotMapped]
        public MessageExchangePattern MEP { get; set; }

        [NotMapped]
        public MessageType EbmsMessageType { get; set; }

        [NotMapped]
        public ExceptionType ExceptionType { get; set; }

        [Column("MEP"), MaxLength(25)]
        public string MEPString
        {
            get { return MEP.ToString(); }
            set { MEP = (MessageExchangePattern) Enum.Parse(typeof(MessageExchangePattern), value, true); }
        }

        [Column("EbmsMessageType"), MaxLength(50)]
        public string EbmsMessageTypeString
        {
            get { return EbmsMessageType.ToString(); }
            set { EbmsMessageType = (MessageType) Enum.Parse(typeof(MessageType), value, true); }
        }

        [Column("ExceptionType"), MaxLength(75)]
        public string ExceptionTypeString
        {
            get { return ExceptionType.ToString(); }
            set { ExceptionType = (ExceptionType) Enum.Parse(typeof(ExceptionType), value, true); }
        }

        [Column("Status"), MaxLength(50)]
        public abstract string StatusString { get; set; }

        /// <summary>
<<<<<<< HEAD
        /// Update the <see cref="Entity"/> to lock it with a given <paramref name="value"/>.
        /// </summary>
        /// <param name="value">Value indicating the <see cref="Entity"/> is locked.</param>
        public override void Lock(string value)
        {
            var updatedOperation = (Operation) Enum.Parse(typeof(Operation), value, ignoreCase: true);

            if (updatedOperation != Operation.NotApplicable)
            {
                Operation = updatedOperation;
            }
        }
=======
        /// Retrieves the Message body as a stream.
        /// </summary>        
        /// <param name="retrieverProvider">The AS4MessageBodyRetrieverProvider which is responsible for providing the correct IAS4MessageRepository that loads the AS4Message body.</param>
        /// <returns>A Stream which contains the MessageBody</returns>
        public Stream RetrieveMessageBody(AS4MessageBodyRetrieverProvider retrieverProvider)
        {
            if (string.IsNullOrWhiteSpace(MessageLocation))
            {
                NLog.LogManager.GetCurrentClassLogger().Warn("Unable to retrieve the AS4 Message Body: MessageLocation is not set.");
                return Stream.Null;
            }

            var repository = retrieverProvider.Get(MessageLocation);

            return repository.LoadAS4MessageStream(MessageLocation);
        }

>>>>>>> 3a6e0f9d
    }
}<|MERGE_RESOLUTION|>--- conflicted
+++ resolved
@@ -5,6 +5,7 @@
 using Eu.EDelivery.AS4.Exceptions;
 using Eu.EDelivery.AS4.Model.Core;
 using Eu.EDelivery.AS4.Repositories;
+using NLog;
 
 namespace Eu.EDelivery.AS4.Entities
 {
@@ -16,39 +17,36 @@
         public string EbmsMessageId { get; set; }
 
         public string EbmsRefToMessageId { get; set; }
-<<<<<<< HEAD
 
-=======
         [MaxLength(256)]
->>>>>>> 3a6e0f9d
         public string ContentType { get; set; }
 
         public string PMode { get; set; }
 
         /// <summary>
-        /// The AS4Message instance for which this MessageEntity is an instance.
+        /// Gets or sets the AS4Message instance for which this MessageEntity is an instance.
         /// </summary>
-        /// <remarks>This property is not persisted to the Datastore.  It is used to persist the Message in another location by an <see cref="IAS4MessageBodyPersister"/></remarks>
+        /// <remarks>
+        /// This property is not persisted to the Datastore.  It is used to persist the Message in another location by an
+        /// <see cref="IAS4MessageBodyPersister" />
+        /// </remarks>
         [NotMapped]
         internal AS4Message Message { get; set; }
 
         /// <summary>
-        /// Refers to the location where the AS4Message body can be found.
+        /// Gets to the location where the AS4Message body can be found.
         /// </summary>
         [MaxLength(512)]
         public string MessageLocation { get; internal set; }
-        
+
         [Obsolete("The Message Body is no longer stored in the Datastore")]
         public byte[] MessageBody { get; set; }
 
         [NotMapped]
-<<<<<<< HEAD
         public Operation Operation { get; set; }
-=======
-        public Operation Operation { get; set; }       
->>>>>>> 3a6e0f9d
 
-        [Column("Operation"), MaxLength(50)]
+        [Column("Operation")]
+        [MaxLength(50)]
         public string OperationString
         {
             get { return Operation.ToString(); }
@@ -68,62 +66,67 @@
         [NotMapped]
         public ExceptionType ExceptionType { get; set; }
 
-        [Column("MEP"), MaxLength(25)]
+        [Column("MEP")]
+        [MaxLength(25)]
         public string MEPString
         {
             get { return MEP.ToString(); }
             set { MEP = (MessageExchangePattern) Enum.Parse(typeof(MessageExchangePattern), value, true); }
         }
 
-        [Column("EbmsMessageType"), MaxLength(50)]
+        [Column("EbmsMessageType")]
+        [MaxLength(50)]
         public string EbmsMessageTypeString
         {
             get { return EbmsMessageType.ToString(); }
             set { EbmsMessageType = (MessageType) Enum.Parse(typeof(MessageType), value, true); }
         }
 
-        [Column("ExceptionType"), MaxLength(75)]
+        [Column("ExceptionType")]
+        [MaxLength(75)]
         public string ExceptionTypeString
         {
             get { return ExceptionType.ToString(); }
             set { ExceptionType = (ExceptionType) Enum.Parse(typeof(ExceptionType), value, true); }
         }
 
-        [Column("Status"), MaxLength(50)]
+        [Column("Status")]
+        [MaxLength(50)]
         public abstract string StatusString { get; set; }
 
         /// <summary>
-<<<<<<< HEAD
-        /// Update the <see cref="Entity"/> to lock it with a given <paramref name="value"/>.
+        /// Update the <see cref="Entity" /> to lock it with a given <paramref name="value" />.
         /// </summary>
-        /// <param name="value">Value indicating the <see cref="Entity"/> is locked.</param>
+        /// <param name="value">Value indicating the <see cref="Entity" /> is locked.</param>
         public override void Lock(string value)
         {
-            var updatedOperation = (Operation) Enum.Parse(typeof(Operation), value, ignoreCase: true);
+            var updatedOperation = (Operation) Enum.Parse(typeof(Operation), value, true);
 
             if (updatedOperation != Operation.NotApplicable)
             {
                 Operation = updatedOperation;
             }
         }
-=======
+
+        /// <summary>
         /// Retrieves the Message body as a stream.
-        /// </summary>        
-        /// <param name="retrieverProvider">The AS4MessageBodyRetrieverProvider which is responsible for providing the correct IAS4MessageRepository that loads the AS4Message body.</param>
+        /// </summary>
+        /// <param name="retrieverProvider">
+        /// The AS4MessageBodyRetrieverProvider which is responsible for providing the correct
+        /// IAS4MessageRepository that loads the AS4Message body.
+        /// </param>
         /// <returns>A Stream which contains the MessageBody</returns>
         public Stream RetrieveMessageBody(AS4MessageBodyRetrieverProvider retrieverProvider)
         {
             if (string.IsNullOrWhiteSpace(MessageLocation))
             {
-                NLog.LogManager.GetCurrentClassLogger().Warn("Unable to retrieve the AS4 Message Body: MessageLocation is not set.");
+                LogManager.GetCurrentClassLogger().Warn("Unable to retrieve the AS4 Message Body: MessageLocation is not set.");
                 return Stream.Null;
             }
 
-            var repository = retrieverProvider.Get(MessageLocation);
+            IAS4MessageBodyRetriever repository = retrieverProvider.Get(MessageLocation);
 
             return repository.LoadAS4MessageStream(MessageLocation);
         }
-
->>>>>>> 3a6e0f9d
     }
 }