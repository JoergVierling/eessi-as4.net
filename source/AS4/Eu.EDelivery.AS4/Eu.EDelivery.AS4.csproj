﻿<?xml version="1.0" encoding="utf-8"?>
<Project ToolsVersion="14.0" DefaultTargets="Build" xmlns="http://schemas.microsoft.com/developer/msbuild/2003">
  <Import Project="..\..\packages\SQLite.3.13.0\build\net45\SQLite.props" Condition="Exists('..\..\packages\SQLite.3.13.0\build\net45\SQLite.props')" />
  <Import Project="$(MSBuildExtensionsPath)\$(MSBuildToolsVersion)\Microsoft.Common.props" Condition="Exists('$(MSBuildExtensionsPath)\$(MSBuildToolsVersion)\Microsoft.Common.props')" />
  <PropertyGroup>
    <Configuration Condition=" '$(Configuration)' == '' ">Debug</Configuration>
    <Platform Condition=" '$(Platform)' == '' ">AnyCPU</Platform>
    <ProjectGuid>{8B0BA38F-C3F7-46C1-9E68-A7291C7B16B1}</ProjectGuid>
    <OutputType>Library</OutputType>
    <AppDesignerFolder>Properties</AppDesignerFolder>
    <RootNamespace>Eu.EDelivery.AS4</RootNamespace>
    <AssemblyName>Eu.EDelivery.AS4</AssemblyName>
    <TargetFrameworkVersion>v4.6.2</TargetFrameworkVersion>
    <FileAlignment>512</FileAlignment>
    <NuGetPackageImportStamp>
    </NuGetPackageImportStamp>
    <AutoGenerateBindingRedirects>true</AutoGenerateBindingRedirects>
    <GenerateBindingRedirectsOutputType>true</GenerateBindingRedirectsOutputType>
    <RestoreProjectStyle>PackageReference</RestoreProjectStyle>
    <TargetFrameworkProfile />
  </PropertyGroup>
  <PropertyGroup Condition=" '$(Configuration)|$(Platform)' == 'Debug|AnyCPU' ">
    <DebugSymbols>true</DebugSymbols>
    <DebugType>full</DebugType>
    <Optimize>false</Optimize>
    <OutputPath>..\..\..\output\</OutputPath>
    <DefineConstants>TRACE;DEBUG</DefineConstants>
    <ErrorReport>prompt</ErrorReport>
    <WarningLevel>4</WarningLevel>
    <RunCodeAnalysis>false</RunCodeAnalysis>
    <PlatformTarget>x86</PlatformTarget>
  </PropertyGroup>
  <PropertyGroup Condition=" '$(Configuration)|$(Platform)' == 'Release|AnyCPU' ">
    <DebugType>pdbonly</DebugType>
    <Optimize>true</Optimize>
    <OutputPath>..\..\..\output\</OutputPath>
    <DefineConstants>TRACE</DefineConstants>
    <ErrorReport>prompt</ErrorReport>
    <WarningLevel>4</WarningLevel>
    <RunCodeAnalysis>false</RunCodeAnalysis>
  </PropertyGroup>
  <ItemGroup>
    <Reference Include="Microsoft.CSharp" />
    <Reference Include="System" />
    <Reference Include="System.ComponentModel.DataAnnotations" />
    <Reference Include="System.Configuration" />
    <Reference Include="System.Core" />
    <Reference Include="System.Numerics" />
    <Reference Include="System.Runtime.Caching" />
    <Reference Include="System.Security" />
    <Reference Include="System.Web" />
    <Reference Include="System.Web.Extensions" />
    <Reference Include="System.Data.DataSetExtensions" />
    <Reference Include="System.Data" />
    <Reference Include="System.Xml" />
    <Reference Include="netstandard, Version=2.0.0.0, Culture=neutral, PublicKeyToken=cc7b13ffcd2ddd51" />
  </ItemGroup>
  <ItemGroup>
    <PackageReference Include="AutoMapper">
      <Version>5.0.2</Version>
    </PackageReference>
    <PackageReference Include="FluentValidation">
      <Version>6.2.1</Version>
    </PackageReference>
    <PackageReference Include="Microsoft.EntityFrameworkCore.InMemory">
      <Version>2.0.1</Version>
    </PackageReference>
    <PackageReference Include="Microsoft.EntityFrameworkCore.Relational">
      <Version>2.0.1</Version>
    </PackageReference>
    <PackageReference Include="Microsoft.EntityFrameworkCore.Sqlite">
      <Version>2.0.1</Version>
    </PackageReference>
    <PackageReference Include="Microsoft.EntityFrameworkCore.SqlServer">
      <Version>2.0.1</Version>
    </PackageReference>
    <PackageReference Include="Microsoft.EntityFrameworkCore.Tools">
      <Version>2.0.1</Version>
    </PackageReference>
    <PackageReference Include="MimeKit">
      <Version>1.22.0</Version>
    </PackageReference>
    <PackageReference Include="NETStandard.Library">
      <Version>2.0.1</Version>
    </PackageReference>
    <PackageReference Include="Newtonsoft.Json">
      <Version>10.0.3</Version>
    </PackageReference>
    <PackageReference Include="System.Net.Http">
      <Version>4.3.3</Version>
    </PackageReference>
    <PackageReference Include="System.Reactive">
      <Version>3.1.1</Version>
    </PackageReference>
    <PackageReference Include="NLog">
      <Version>4.3.5</Version>
    </PackageReference>
    <PackageReference Include="Polly">
      <Version>5.8.0</Version>
    </PackageReference>
    <PackageReference Include="System.Linq.Dynamic.Core">
      <Version>1.0.7.11</Version>
    </PackageReference>
    <PackageReference Include="System.ValueTuple">
      <Version>4.4.0</Version>
    </PackageReference>
    <PackageReference Include="Microsoft.EntityFrameworkCore">
      <Version>2.0.1</Version>
    </PackageReference>
    <PackageReference Include="Microsoft.EntityFrameworkCore.Relational">
      <Version>2.0.1</Version>
    </PackageReference>
    <PackageReference Include="Microsoft.EntityFrameworkCore.Sqlite">
      <Version>2.0.1</Version>
    </PackageReference>
    <PackageReference Include="Microsoft.EntityFrameworkCore.SqlServer">
      <Version>2.0.1</Version>
    </PackageReference>
    <PackageReference Include="System.Buffers">
      <Version>4.4.0</Version>
    </PackageReference>
  </ItemGroup>
  <ItemGroup>
    <Compile Include="Agents\Agent.cs" />
    <Compile Include="Agents\AgentConfig.cs" />
    <Compile Include="Agents\CleanUpAgent.cs" />
    <Compile Include="Agents\RetryAgent.cs" />
    <Compile Include="Builders\Core\ErrorBuilder.cs" />
    <Compile Include="Builders\Core\NonRepudiationInformationBuilder.cs" />
    <Compile Include="Builders\Entities\InMessageBuilder.cs" />
    <Compile Include="Builders\Entities\OutMessageBuilder.cs" />
    <Compile Include="Builders\GenericTypeBuilder.cs" />
    <Compile Include="Builders\Security\DecryptionStrategyBuilder.cs" />
    <Compile Include="Entities\Journal.cs" />
    <Compile Include="Entities\RetryReliability.cs" />
    <Compile Include="Migrations\20180302141116_RemoveOutMessagesConstraint.cs" />
    <Compile Include="Migrations\20180302141116_RemoveOutMessagesConstraint.designer.cs">
      <DependentUpon>20180302141116_RemoveOutMessagesConstraint.cs</DependentUpon>
    </Compile>
    <Compile Include="Migrations\20180511112132_AddRetryReliabilityTable.cs" />
    <Compile Include="Migrations\20180511112132_AddRetryReliabilityTable.Designer.cs">
      <DependentUpon>20180511112132_AddRetryReliabilityTable.cs</DependentUpon>
    </Compile>
    <Compile Include="Migrations\20180618120333_AddJournalTable.cs" />
    <Compile Include="Migrations\20180618120333_AddJournalTable.designer.cs">
      <DependentUpon>20180618120333_AddJournalTable.cs</DependentUpon>
    </Compile>
    <Compile Include="Model\Core\Schema.cs" />
    <Compile Include="Model\PMode\MessageProperty.cs" />
<<<<<<< HEAD
    <Compile Include="Model\PMode\CollaborationInfo.cs" />
=======
>>>>>>> d60b3fd3
    <Compile Include="Model\PMode\SafeIntJsonConverter.cs" />
    <Compile Include="Resources\XsdSchemaDefinitions.cs" />
    <Compile Include="Security\Signing\CalculateSignatureConfig.cs" />
    <Compile Include="Security\Strategies\SignStrategy.cs" />
    <Compile Include="Security\Strategies\CryptoStrategy.cs" />
    <Compile Include="Security\Strategies\DecryptionStrategy.cs" />
    <Compile Include="Security\Strategies\SignatureStrategy.cs" />
    <Compile Include="Security\Strategies\SignatureVerificationStrategy.cs" />
    <Compile Include="Serialization\SoapEnvelopeBuilder.cs" />
    <Compile Include="Common\TraceLogger.cs" />
    <Compile Include="Common\TraceLoggerProvider.cs" />
    <Compile Include="Entities\SmpConfiguration.cs" />
    <Compile Include="Exceptions\ErrorResult.cs" />
    <Compile Include="Exceptions\Handlers\ExceptionHandlerRegistry.cs" />
    <Compile Include="Exceptions\Handlers\InboundExceptionHandler.cs" />
    <Compile Include="Exceptions\Handlers\LogExceptionHandler.cs" />
    <Compile Include="Exceptions\Handlers\MinderExceptionHandler.cs" />
    <Compile Include="Exceptions\Handlers\NotifyExceptionHandler.cs" />
    <Compile Include="Exceptions\Handlers\OutboundExceptionHandler.cs" />
    <Compile Include="Exceptions\Handlers\PullSendAgentExceptionHandler.cs" />
    <Compile Include="Exceptions\Handlers\SafeExceptionHandler.cs" />
    <Compile Include="Exceptions\IAgentExceptionHandler.cs" />
    <Compile Include="Exceptions\InvalidMessageException.cs" />
    <Compile Include="Factories\PayloadFileNameFactory.cs" />
    <Compile Include="Mappings\Core\RoutingInputUserMessageMap.cs" />
    <Compile Include="Migrations\20170919142609_InitialMigration.cs" />
    <Compile Include="Migrations\20170919142609_InitialMigration.designer.cs">
      <DependentUpon>20170919142609_InitialMigration.cs</DependentUpon>
    </Compile>
    <Compile Include="Migrations\20171025092954_OptimizeColumnSizes.cs" />
    <Compile Include="Migrations\20171025092954_OptimizeColumnSizes.Designer.cs">
      <DependentUpon>20171025092954_OptimizeColumnSizes.cs</DependentUpon>
    </Compile>
    <Compile Include="Migrations\20180130091857_AddSmpConfigurationTable.cs" />
    <Compile Include="Migrations\20180130091857_AddSmpConfigurationTable.designer.cs">
      <DependentUpon>20180130091857_AddSmpConfigurationTable.cs</DependentUpon>
    </Compile>
    <Compile Include="Migrations\DatastoreContextModelSnapshot.cs" />
    <Compile Include="Model\PMode\CertificateFindCriteria.cs" />
    <Compile Include="Model\PMode\InvalidPModeException.cs" />
    <Compile Include="Extensions\StringExtensions.cs" />
    <Compile Include="Extensions\XmlAttributeExtensions.cs" />
    <Compile Include="Factories\UserMessageFactory.cs" />
    <Compile Include="Http\ReliableHttpClient.cs" />
    <Compile Include="InfoAttribute.cs" />
    <Compile Include="Mappings\PMode\IPModeResolver.cs" />
    <Compile Include="Mappings\PMode\PModeActionResolver.cs" />
    <Compile Include="Mappings\PMode\PModeAgreementRefResolver.cs" />
    <Compile Include="Mappings\PMode\PModeReceiverResolver.cs" />
    <Compile Include="Mappings\PMode\PModeSenderResolver.cs" />
    <Compile Include="Mappings\PMode\PModeServiceResolver.cs" />
    <Compile Include="Model\Core\PullRequestError.cs" />
    <Compile Include="Model\Deliver\DeliverMessageEnvelope.cs" />
    <Compile Include="Model\Notify\NotifyMessageEnvelope.cs" />
    <Compile Include="Model\PMode\MessageHandlingConverter.cs" />
    <Compile Include="NotConfigurableAttribute.cs" />
    <Compile Include="Receivers\ExponentialIntervalReceiver.cs" />
    <Compile Include="Receivers\IntervalRequest.cs" />
    <Compile Include="Repositories\AS4MessageBodyFileStore.cs" />
    <Compile Include="Repositories\AS4MessageStoreProvider.cs" />
    <Compile Include="Services\DynamicDiscovery\ESensDynamicDiscoveryProfile.cs" />
    <Compile Include="Services\DynamicDiscovery\IDynamicDiscoveryProfile.cs" />
    <Compile Include="Services\DynamicDiscovery\LocalDynamicDiscoveryProfile.cs" />
    <Compile Include="Services\PullRequestAuthorization\FilePullAuthorizationMapProvider.cs" />
    <Compile Include="Services\PullRequestAuthorization\IPullAuthorizationMapProvider.cs" />
    <Compile Include="Services\PullRequestAuthorization\IPullAuthorizationMapService.cs" />
    <Compile Include="Services\PullRequestAuthorization\PullAuthorizationMapService.cs" />
    <Compile Include="Repositories\IAS4MessageBodyStore.cs" />
    <Compile Include="Repositories\IDatastoreRepository.cs" />
    <Compile Include="Security\Builders\EncryptedDataBuilder.cs" />
    <Compile Include="Builders\Security\EncryptionStrategyBuilder.cs" />
    <Compile Include="Common\IRegistry.cs" />
    <Compile Include="Constants.cs" />
    <Compile Include="Common\DatastoreContext.cs" />
    <Compile Include="Entities\ExceptionEntity.cs" />
    <Compile Include="Entities\ReceptionAwareness.cs" />
    <Compile Include="Mappings\Submit\ISubmitMapper.cs" />
    <Compile Include="Mappings\Submit\ISubmitResolver.cs" />
    <Compile Include="Mappings\Submit\SubmitActionResolver.cs" />
    <Compile Include="Mappings\Submit\SubmitConversationIdResolver.cs" />
    <Compile Include="Mappings\Submit\SubmitMessagePropertiesResolver.cs" />
    <Compile Include="Mappings\Submit\SubmitMpcResolver.cs" />
    <Compile Include="Mappings\Submit\SubmitSenderPartyResolver.cs" />
    <Compile Include="Mappings\Submit\SubmitMessageAgreementMapper.cs" />
    <Compile Include="Mappings\Submit\SubmitPayloadInfoResolver.cs" />
    <Compile Include="Mappings\Submit\SubmitReceiverResolver.cs" />
    <Compile Include="Mappings\Submit\SubmitServiceResolver.cs" />
    <Compile Include="Model\Core\AgreementReference.cs" />
    <Compile Include="Model\Core\MessageProperty.cs" />
    <Compile Include="Model\Core\Service.cs" />
    <Compile Include="Model\Internal\ReceivedEntityMessage.cs" />
    <Compile Include="Model\Internal\ReceivedMessageEntityMessage.cs" />
    <Compile Include="Model\PMode\ConfiguredPMode.cs" />
    <Compile Include="Model\PMode\IPMode.cs" />
    <Compile Include="Security\Algorithms\RsaPkCs1Sha384SignatureAlgorithm.cs" />
    <Compile Include="Security\Algorithms\RsaPkCs1Sha512SignatureAlgorithm.cs" />
    <Compile Include="Security\Encryption\AS4EncryptedKey.cs" />
    <Compile Include="Security\Encryption\DataEncryptionConfiguration.cs" />
    <Compile Include="Security\Encryption\KeyEncryptionConfiguration.cs" />
    <Compile Include="Security\Factories\EncodingFactory.cs" />
    <Compile Include="Security\References\ReferenceSecurityTokenReference.cs" />
    <Compile Include="Security\Repositories\KeyInfoRepository.cs" />
    <Compile Include="Security\Repositories\SignedXmlRepository.cs" />
    <Compile Include="Security\Serializers\EncryptedDataSerializer.cs" />
    <Compile Include="Security\Signing\VerifySignatureConfig.cs" />
    <Compile Include="Security\Algorithms\AesGcmAlgorithm.cs" />
    <Compile Include="Security\Strategies\EncryptionStrategy.cs" />
    <Compile Include="Entities\Entity.cs" />
    <Compile Include="Entities\Enums.cs" />
    <Compile Include="Entities\InException.cs" />
    <Compile Include="Entities\InMessage.cs" />
    <Compile Include="Entities\MessageEntity.cs" />
    <Compile Include="Entities\OutException.cs" />
    <Compile Include="Entities\OutMessage.cs" />
    <Compile Include="Exceptions\ErrorCode.cs" />
    <Compile Include="Exceptions\ErrorAlias.cs" />
    <Compile Include="Extensions\DictionaryExtensions.cs" />
    <Compile Include="Mappings\Deliver\DeliverMessageMap.cs" />
    <Compile Include="Mappings\Entities\MessageMap.cs" />
    <Compile Include="Mappings\Core\NonRepudiationInformationMap.cs" />
    <Compile Include="Mappings\Notify\ErrorToNotifyMap.cs" />
    <Compile Include="Mappings\Notify\ReceiptToNotifyMap.cs" />
    <Compile Include="Mappings\Core\ReceiptMap.cs" />
    <Compile Include="Mappings\Common\AgreementReferenceMap.cs" />
    <Compile Include="Mappings\Common\CollaborationInfoMap.cs" />
    <Compile Include="Mappings\Common\MessagePropertyMap.cs" />
    <Compile Include="Mappings\Common\PartyIdMap.cs" />
    <Compile Include="Mappings\Common\PartyMap.cs" />
    <Compile Include="Mappings\Common\PayloadMap.cs" />
    <Compile Include="Mappings\Common\SchemaMap.cs" />
    <Compile Include="Mappings\Common\ServiceMap.cs" />
    <Compile Include="Mappings\Submit\SubmitMessageMap.cs" />
    <Compile Include="Model\Deliver\DeliverMessage.cs" />
    <Compile Include="Model\Internal\MessagingContext.cs" />
    <Compile Include="Model\Notify\NotifyMessage.cs" />
    <Compile Include="Repositories\CertificateRepository.cs" />
    <Compile Include="Repositories\DatastoreRepository.cs" />
    <Compile Include="Repositories\MimeTypeRepository.cs" />
    <Compile Include="Model\Core\PartyId.cs" />
    <Compile Include="Model\PMode\MessageExchangePattern.cs" />
    <Compile Include="Model\PMode\MessageExchangePatternBinding.cs" />
    <Compile Include="Model\PMode\MessagePackaging.cs" />
    <Compile Include="Model\PMode\Method.cs" />
    <Compile Include="Model\PMode\ReceivingProcessingMode.cs" />
    <Compile Include="Model\Core\SecurityHeader.cs" />
    <Compile Include="Model\Common\Agreement.cs" />
    <Compile Include="Model\Common\CollaborationInfo.cs" />
    <Compile Include="Model\Common\MessageInfo.cs" />
    <Compile Include="Model\Common\MessageProperty.cs" />
    <Compile Include="Model\Common\Party.cs" />
    <Compile Include="Model\Common\PartyId.cs" />
    <Compile Include="Model\Common\PartyInfo.cs" />
    <Compile Include="Model\Common\Payload.cs" />
    <Compile Include="Model\Common\PayloadProperty.cs" />
    <Compile Include="Model\Common\Schema.cs" />
    <Compile Include="Model\Common\Service.cs" />
    <Compile Include="Model\Submit\SubmitMessage.cs" />
    <Compile Include="Model\Internal\ReceivedMessage.cs" />
    <Compile Include="Security\Transforms\AesGcmDecryptTransform.cs" />
    <Compile Include="Security\Transforms\AesGcmEncryptTransform.cs" />
    <Compile Include="Security\Transforms\AttachmentCiphertextTransform.cs" />
    <Compile Include="Serialization\SerializerProvider.cs" />
    <Compile Include="Security\Algorithms\SignatureAlgorithmProvider.cs" />
    <Compile Include="Security\Transforms\AttachmentSignatureTransform.cs" />
    <Compile Include="Security\References\IssuerSecurityTokenReference.cs" />
    <Compile Include="Security\References\KeyIdentifierSecurityTokenReference.cs" />
    <Compile Include="Services\IInMessageService.cs" />
    <Compile Include="Services\InMessageService.cs" />
    <Compile Include="Services\IReceptionAwarenessService.cs" />
    <Compile Include="Services\OutExceptionService.cs" />
    <Compile Include="Services\OutMessageService.cs" />
    <Compile Include="Services\PullRequestAuthorization\PullRequestAuthorizationEntry.cs" />
    <Compile Include="Services\ReceptionAwarenessService.cs" />
    <Compile Include="Services\MarkForRetryService.cs" />
    <Compile Include="Strategies\Database\IAS4DbCommand.cs" />
    <Compile Include="Strategies\Database\InMemoryDbCommand.cs" />
    <Compile Include="Strategies\Database\SqliteDbCommand.cs" />
    <Compile Include="Strategies\Database\SqlServerDbCommand.cs" />
    <Compile Include="Strategies\Database\DatastoreTable.cs" />
    <Compile Include="Strategies\Retriever\TempFilePayloadRetriever.cs" />
    <Compile Include="Strategies\Sender\SendStatus.cs" />
    <Compile Include="Strategies\Sender\FileSender.cs" />
    <Compile Include="Strategies\Sender\HttpSender.cs" />
    <Compile Include="Strategies\Sender\ReliableSender.cs" />
    <Compile Include="Streaming\NonCloseableStream.cs" />
    <Compile Include="Security\References\SecurityTokenReferenceProvider.cs" />
    <Compile Include="Security\References\X509ReferenceType.cs" />
    <Compile Include="Security\Algorithms\RsaPkCs1Sha256SignatureAlgorithm.cs" />
    <Compile Include="Security\References\SecurityTokenReference.cs" />
    <Compile Include="Security\Algorithms\SignatureAlgorithm.cs" />
    <Compile Include="Security\Signing\SigningId.cs" />
    <Compile Include="Security\References\BinarySecurityTokenReference.cs" />
    <Compile Include="Steps\StepBuilder.cs" />
    <Compile Include="Strategies\Retriever\FtpPayloadRetriever.cs" />
    <Compile Include="Strategies\Sender\IDeliverSender.cs" />
    <Compile Include="Strategies\Sender\INotifySender.cs" />
    <Compile Include="Strategies\Sender\DeliverSenderProvider.cs" />
    <Compile Include="Strategies\Sender\NotifySenderProvider.cs" />
    <Compile Include="Strategies\Uploader\AttachmentUploaderProvider.cs" />
    <Compile Include="Strategies\Uploader\EmailAttachmentUploader.cs" />
    <Compile Include="Strategies\Uploader\FileAttachmentUploader.cs" />
    <Compile Include="Strategies\Uploader\PayloadServiceAttachmentUploader.cs" />
    <Compile Include="Strategies\Uploader\IAttachmentUploader.cs" />
    <Compile Include="Strategies\Retriever\PayloadRetrieverProvider.cs" />
    <Compile Include="Strategies\Uploader\UploadResult.cs" />
    <Compile Include="Streaming\StreamExtensions.cs" />
    <Compile Include="Streaming\StreamUtilities.cs" />
    <Compile Include="Transformers\ITransformer.cs" />
    <Compile Include="Common\Config.cs" />
    <Compile Include="Agents\IAgent.cs" />
    <Compile Include="Common\IConfig.cs" />
    <Compile Include="Mappings\Core\AgreementRefMap.cs" />
    <Compile Include="Mappings\Core\CollaborationInfoMap.cs" />
    <Compile Include="Mappings\Core\ErrorMap.cs" />
    <Compile Include="Mappings\Core\MessagePropertyMap.cs" />
    <Compile Include="Model\Internal\Setting.cs" />
    <Compile Include="Properties\Resources.Designer.cs">
      <AutoGen>True</AutoGen>
      <DesignTime>True</DesignTime>
      <DependentUpon>Resources.resx</DependentUpon>
    </Compile>
    <Compile Include="Receivers\PollingTemplate.cs" />
    <Compile Include="Common\Registry.cs" />
    <Compile Include="Serialization\ISerializer.cs" />
    <Compile Include="Serialization\MimeMessageSerializer.cs" />
    <Compile Include="Serialization\SoapEnvelopeSerializer.cs" />
    <Compile Include="Singletons\AS4Mapper.cs" />
    <Compile Include="Mappings\Core\MessageInfoMap.cs" />
    <Compile Include="Mappings\Core\PartyIdMap.cs" />
    <Compile Include="Mappings\Core\PartyInfoMap.cs" />
    <Compile Include="Mappings\Core\PayloadMap.cs" />
    <Compile Include="Mappings\Core\PullRequestMap.cs" />
    <Compile Include="Mappings\Core\ServiceMap.cs" />
    <Compile Include="Mappings\Core\SignalMessageMap.cs" />
    <Compile Include="Mappings\Core\UserMessageMap.cs" />
    <Compile Include="Model\Core\AS4Message.cs" />
    <Compile Include="Model\Core\Attachment.cs" />
    <Compile Include="Model\Core\CollaborationInfo.cs" />
    <Compile Include="Model\Core\Error.cs" />
    <Compile Include="Model\Core\MessageUnit.cs" />
    <Compile Include="Model\Core\Party.cs" />
    <Compile Include="Model\Core\PartInfo.cs" />
    <Compile Include="Model\PMode\SendingProcessingMode.cs" />
    <Compile Include="Model\Core\PullRequest.cs" />
    <Compile Include="Model\Core\Receipt.cs" />
    <Compile Include="Model\Core\SignalMessage.cs" />
    <Compile Include="Model\Core\UserMessage.cs" />
    <Compile Include="Properties\AssemblyInfo.cs" />
    <Compile Include="Receivers\IReceiver.cs" />
    <Compile Include="Resources\Schemas.Designer.cs">
      <DependentUpon>Schemas.resx</DependentUpon>
      <AutoGen>True</AutoGen>
      <DesignTime>True</DesignTime>
    </Compile>
    <Compile Include="Security\Impersonation.cs" />
    <Compile Include="Serialization\AS4XmlSerializer.cs" />
    <Compile Include="Steps\CompositeStep.cs" />
    <Compile Include="Steps\ConditionalStep.cs" />
    <Compile Include="Steps\IStep.cs" />
    <Compile Include="Steps\StepResult.cs" />
    <Compile Include="Strategies\Retriever\FilePayloadRetriever.cs" />
    <Compile Include="Strategies\Retriever\IPayloadRetriever.cs" />
    <Compile Include="Strategies\Retriever\HttpPayloadRetriever.cs" />
    <Compile Include="Transformers\TransformerBuilder.cs" />
    <Compile Include="Utilities\ContentTypeSupporter.cs" />
    <Compile Include="Factories\IdentifierFactory.cs" />
    <Compile Include="Utilities\FilenameUtils.cs" />
    <Compile Include="Streaming\VirtualStream.cs" />
    <Compile Include="Utilities\FileUtils.cs" />
    <Compile Include="Validators\DeliverMessageValidator.cs" />
    <Compile Include="Validators\ParameterValidator.cs" />
    <Compile Include="Validators\ReceivingProcessingModeValidator.cs" />
    <Compile Include="Validators\SendingProcessingModeValidator.cs" />
    <Compile Include="Validators\SubmitMessageValidator.cs" />
    <Compile Include="Validators\ValidationResultExtension.cs" />
    <Compile Include="Watchers\PModeWatcher.cs" />
    <Compile Include="Xml\Generated.cs" />
    <Compile Include="Xml\MessagePartNRInformation.cs" />
    <Compile Include="Xml\Property.cs" />
    <Compile Include="Xml\Receipt.cs" />
    <Compile Include="Xml\TlsConfiguration.cs" />
  </ItemGroup>
  <ItemGroup>
    <None Include="app.config">
      <SubType>Designer</SubType>
    </None>
    <None Include="Resources\Schemas\ebbp-signals-2.0.xsd">
      <SubType>Designer</SubType>
    </None>
    <None Include="Resources\Schemas\ebms-delivery.xsd">
      <SubType>Designer</SubType>
    </None>
    <None Include="Resources\Schemas\ebms-header-3_0-200704_refactored.xsd">
      <SubType>Designer</SubType>
    </None>
    <None Include="Resources\Schemas\ebms-multihop-1_0-200902_refactored.xsd">
      <SubType>Designer</SubType>
    </None>
    <None Include="Resources\Schemas\PMode.xsd">
      <SubType>Designer</SubType>
    </None>
    <None Include="Resources\Schemas\Soap11.xsd">
      <SubType>Designer</SubType>
    </None>
    <None Include="Resources\Schemas\Soap12.xsd">
      <SubType>Designer</SubType>
    </None>
    <None Include="Resources\Schemas\submitmessage-schema.xsd">
      <SubType>Designer</SubType>
    </None>
    <None Include="Resources\Schemas\update-schemas.ps1" />
    <None Include="Resources\Schemas\ws-addr.xsd">
      <SubType>Designer</SubType>
    </None>
    <None Include="Resources\Schemas\xlink.xsd">
      <SubType>Designer</SubType>
    </None>
    <None Include="Resources\Schemas\xmldsig-core-schema.xsd">
      <SubType>Designer</SubType>
    </None>
  </ItemGroup>
  <ItemGroup>
    <Content Include="Resources\Schemas\update-schemas.options.xml" />
  </ItemGroup>
  <ItemGroup>
    <EmbeddedResource Include="Properties\Resources.resx">
      <Generator>PublicResXFileCodeGenerator</Generator>
      <LastGenOutput>Resources.Designer.cs</LastGenOutput>
      <SubType>Designer</SubType>
    </EmbeddedResource>
    <EmbeddedResource Include="Resources\Schemas.resx">
      <Generator>ResXFileCodeGenerator</Generator>
      <LastGenOutput>Schemas.Designer.cs</LastGenOutput>
    </EmbeddedResource>
  </ItemGroup>
  <ItemGroup>
    <Folder Include="Builders\Internal\" />
  </ItemGroup>
  <Import Project="$(MSBuildToolsPath)\Microsoft.CSharp.targets" />
</Project><|MERGE_RESOLUTION|>--- conflicted
+++ resolved
@@ -147,10 +147,8 @@
     </Compile>
     <Compile Include="Model\Core\Schema.cs" />
     <Compile Include="Model\PMode\MessageProperty.cs" />
-<<<<<<< HEAD
+    <Compile Include="Model\PMode\MessageProperty.cs" />
     <Compile Include="Model\PMode\CollaborationInfo.cs" />
-=======
->>>>>>> d60b3fd3
     <Compile Include="Model\PMode\SafeIntJsonConverter.cs" />
     <Compile Include="Resources\XsdSchemaDefinitions.cs" />
     <Compile Include="Security\Signing\CalculateSignatureConfig.cs" />
