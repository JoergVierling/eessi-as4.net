--- conflicted
+++ resolved
@@ -10,42 +10,17 @@
         /// Initializes a new instance of the <see cref="FilledNRRReceipt"/> class.
         /// </summary>
         public FilledNRRReceipt()
-<<<<<<< HEAD
-        {
-            MessageId = "ignored id";
-            NonRepudiationInformation = new NonRepudiationInformation(new []
-            {
-                new Reference(
-                    "ignored URI",
-                    new List<ReferenceTransform> { new ReferenceTransform("ignored algorithm") },
-                    new ReferenceDigestMethod("ignored algorithm"),
-                    digestValue: new byte[0])
-            });
-        }
-=======
             : base(
                 "ignored-id",
                 "ref-to-message-id",
                 DateTimeOffset.Now,
-                new NonRepudiationInformation
+                new NonRepudiationInformation(new []
                 {
-                    MessagePartNRInformation =
-                        new List<MessagePartNRInformation>
-                        {
-                            new MessagePartNRInformation
-                            {
-                                Reference =
-                                    new Reference
-                                    {
-                                        DigestMethod = new ReferenceDigestMethod("ignored algorithm"),
-                                        DigestValue = new byte[0],
-                                        URI = "ignored URI",
-                                        Transforms =
-                                            new List<ReferenceTransform> { new ReferenceTransform("ignored algorithm") }
-                                    }
-                            }
-                        }
-                }) { }
->>>>>>> d7a0138a
+                    new Reference(
+                        "ignored URI",
+                        new List<ReferenceTransform> { new ReferenceTransform("ignored algorithm") },
+                        new ReferenceDigestMethod("ignored algorithm"),
+                        digestValue: new byte[0])
+                })) { }
     }
 }