--- conflicted
+++ resolved
@@ -1,7 +1,4 @@
-﻿using System;
-using System.Collections;
-using System.Collections.Generic;
-using System.IO;
+﻿using System.IO;
 using System.Linq;
 using System.Text;
 using System.Threading;
@@ -9,7 +6,6 @@
 using Eu.EDelivery.AS4.Builders.Core;
 using Eu.EDelivery.AS4.Factories;
 using Eu.EDelivery.AS4.Model.Core;
-using Eu.EDelivery.AS4.Model.PMode;
 using Eu.EDelivery.AS4.Serialization;
 using Eu.EDelivery.AS4.UnitTests.Common;
 using Eu.EDelivery.AS4.UnitTests.Extensions;
@@ -31,78 +27,6 @@
             IdentifierFactory.Instance.SetContext(StubConfig.Instance);
         }
 
-<<<<<<< HEAD
-        protected UserMessage CreateUserMessage()
-        {
-            return new UserMessage("message-id") {CollaborationInfo = {AgreementReference = new AgreementReference()}};
-        }
-
-        protected XmlDocument SerializeSoapMessage(AS4Message message, MemoryStream soapStream)
-        {
-            ISerializer serializer = new SoapEnvelopeSerializer();
-            serializer.Serialize(message, soapStream, CancellationToken.None);
-
-            soapStream.Position = 0;
-            var document = new XmlDocument();
-            document.Load(soapStream);
-
-            return document;
-        }
-
-        protected MimeMessage SerializeMimeMessage(AS4Message message, MemoryStream mimeStream)
-        {
-            ISerializer serializer = new MimeMessageSerializer(new SoapEnvelopeSerializer());
-            serializer.Serialize(message, mimeStream, CancellationToken.None);
-
-            message.ContentType = Constants.ContentTypes.Mime;
-            mimeStream.Position = 0;
-            MimeMessage mimeMessage = MimeMessage.Load(mimeStream);
-            return mimeMessage;
-        }
-
-        protected AS4Message BuildAS4Message(string mpc, UserMessage userMessage)
-        {
-            return _builder.WithUserMessage(userMessage).WithPullRequest(mpc).Build();
-        }
-
-        public class GetSendConfiguration : GivenAS4MessageFacts, IEnumerable<object[]>
-        {
-            [Theory]
-            [ClassData(typeof(GetSendConfiguration))]
-            public void IsExpectedWith(Type expectedType, SignalMessage signalMessage)
-            {
-                // Arrange
-                AS4Message message = new AS4MessageBuilder().WithSignalMessage(signalMessage).Build();
-
-                // Act
-                ISendConfiguration sendConfiguration = message.PrimarySignalMessage is PullRequest ? (ISendConfiguration) message.SendingPMode.PullConfiguration : message.SendingPMode.PushConfiguration;
-
-                // Assert
-                Assert.IsType(expectedType, sendConfiguration);
-            }
-
-            /// <summary>
-            /// Returns an enumerator that iterates through a collection.
-            /// </summary>
-            /// <returns>An <see cref="T:System.Collections.IEnumerator" /> object that can be used to iterate through the collection.</returns>
-            IEnumerator IEnumerable.GetEnumerator()
-            {
-                return GetEnumerator();
-            }
-
-            /// <summary>
-            /// Returns an enumerator that iterates through the collection.
-            /// </summary>
-            /// <returns>An enumerator that can be used to iterate through the collection.</returns>
-            public IEnumerator<object[]> GetEnumerator()
-            {
-                yield return new object[] {typeof(PullConfiguration), new PullRequest()};
-                yield return new object[] {typeof(PushConfiguration), new Receipt()};
-            }
-        }
-
-=======
->>>>>>> c02550fd
         /// <summary>
         /// Testing if the AS4Message Succeeds
         /// </summary>
@@ -152,11 +76,7 @@
             {
                 // Arrange
                 var attachmentStream = new MemoryStream(Encoding.UTF8.GetBytes(messageContents));
-<<<<<<< HEAD
-                var attachment = new Attachment(id: "attachment-id") {Content = attachmentStream};
-=======
                 var attachment = new Attachment("attachment-id") {Content = attachmentStream};
->>>>>>> c02550fd
 
                 UserMessage userMessage = CreateUserMessage();
 
