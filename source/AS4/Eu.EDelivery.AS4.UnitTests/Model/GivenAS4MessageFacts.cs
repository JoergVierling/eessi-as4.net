--- conflicted
+++ resolved
@@ -1,26 +1,20 @@
 ﻿using System.Collections.Generic;
 using System.IO;
 using System.Linq;
+using System.Text;
+using System.Threading;
 using System.Threading.Tasks;
-<<<<<<< HEAD
-using Eu.EDelivery.AS4.Factories;
-=======
 using System.Xml;
 using Eu.EDelivery.AS4.Exceptions;
->>>>>>> 5374815f
 using Eu.EDelivery.AS4.Model.Common;
 using Eu.EDelivery.AS4.Model.Core;
 using Eu.EDelivery.AS4.Model.PMode;
 using Eu.EDelivery.AS4.Model.Submit;
-<<<<<<< HEAD
-using Eu.EDelivery.AS4.UnitTests.Common;
-=======
 using Eu.EDelivery.AS4.Serialization;
 using Eu.EDelivery.AS4.UnitTests.Extensions;
 using FsCheck;
 using FsCheck.Xunit;
 using MimeKit;
->>>>>>> 5374815f
 using Xunit;
 
 namespace Eu.EDelivery.AS4.UnitTests.Model
@@ -119,6 +113,144 @@
             }
         }
 
-       
+        /// <summary>
+        /// Testing if the AS4Message Succeeds
+        /// </summary>
+        public class AS4MessageSerializeFacts : GivenAS4MessageFacts
+        {
+            [Theory]
+            [InlineData("mpc")]
+            public void ThenSerializeWithoutAttachmentsReturnsSoapMessage(string mpc)
+            {
+                // Act
+                UserMessage userMessage = CreateUserMessage();
+                AS4Message message = BuildAS4Message(mpc, userMessage);
+
+                using (var soapStream = new MemoryStream())
+                {
+                    XmlDocument document = SerializeSoapMessage(message, soapStream);
+                    XmlNode envelopeElement = document.DocumentElement;
+
+                    // Assert
+                    Assert.NotNull(envelopeElement);
+                    Assert.Equal(Constants.Namespaces.Soap12, envelopeElement.NamespaceURI);
+                }
+            }
+
+            [Theory]
+            [InlineData("mpc")]
+            public void ThenPullRequestCorrectlySerialized(string mpc)
+            {
+                // Arrange
+                UserMessage userMessage = CreateUserMessage();
+
+                AS4Message message = BuildAS4Message(mpc, userMessage);
+
+                // Act
+                using (var soapStream = new MemoryStream())
+                {
+                    XmlDocument document = SerializeSoapMessage(message, soapStream);
+
+                    // Assert
+                    XmlAttribute mpcAttribute = GetMpcAttribute(document);
+                    Assert.NotNull(mpcAttribute);
+                    Assert.Equal(mpc, mpcAttribute.Value);
+                }
+            }
+
+            [Theory]
+            [InlineData("mpc")]
+            public void ThenSerializeWithAttachmentsReturnsMimeMessage(string messageContents)
+            {
+                // Arrange
+                var attachmentStream = new MemoryStream(Encoding.UTF8.GetBytes(messageContents));
+                var attachment = new Attachment("attachment-id") { Content = attachmentStream };
+
+                UserMessage userMessage = CreateUserMessage();
+
+                AS4Message message = AS4Message.Create(userMessage);
+                message.AddAttachment(attachment);
+
+                // Act
+                AssertMimeMessageIsValid(message);
+            }
+
+            private void AssertMimeMessageIsValid(AS4Message message)
+            {
+                using (var mimeStream = new MemoryStream())
+                {
+                    MimeMessage mimeMessage = SerializeMimeMessage(message, mimeStream);
+                    Stream envelopeStream = mimeMessage.BodyParts.OfType<MimePart>().First().ContentObject.Open();
+                    string rawXml = new StreamReader(envelopeStream).ReadToEnd();
+
+                    // Assert
+                    Assert.NotNull(rawXml);
+                    Assert.Contains("Envelope", rawXml);
+                }
+            }
+
+            private static XmlAttribute GetMpcAttribute(XmlDocument document)
+            {
+                const string node = "/s:Envelope/s:Header/ebms:Messaging/ebms:SignalMessage/ebms:PullRequest";
+                XmlAttributeCollection attributes = document.SelectXmlNode(node).Attributes;
+
+                return attributes?.Cast<XmlAttribute>().FirstOrDefault(x => x.Name == "mpc");
+            }
+
+            [Fact]
+            public void ThenSaveToUserMessageCorrectlySerialized()
+            {
+                // Arrange
+                UserMessage userMessage = CreateUserMessage();
+                AS4Message message = AS4Message.Create(userMessage);
+
+                // Act
+                using (var soapStream = new MemoryStream())
+                {
+                    message.ContentType = Constants.ContentTypes.Soap;
+                    XmlDocument document = SerializeSoapMessage(message, soapStream);
+
+                    // Assert
+                    Assert.NotNull(document.DocumentElement);
+                    Assert.Contains("Envelope", document.DocumentElement.Name);
+                }
+            }
+        }
+
+        protected UserMessage CreateUserMessage()
+        {
+            return new UserMessage("message-id") { CollaborationInfo = { AgreementReference = new AgreementReference() } };
+        }
+
+        protected XmlDocument SerializeSoapMessage(AS4Message message, MemoryStream soapStream)
+        {
+            ISerializer serializer = new SoapEnvelopeSerializer();
+            serializer.Serialize(message, soapStream, CancellationToken.None);
+
+            soapStream.Position = 0;
+            var document = new XmlDocument();
+            document.Load(soapStream);
+
+            return document;
+        }
+
+        protected MimeMessage SerializeMimeMessage(AS4Message message, MemoryStream mimeStream)
+        {
+            ISerializer serializer = new MimeMessageSerializer(new SoapEnvelopeSerializer());
+            serializer.Serialize(message, mimeStream, CancellationToken.None);
+
+            message.ContentType = Constants.ContentTypes.Mime;
+            mimeStream.Position = 0;
+
+            return MimeMessage.Load(mimeStream);
+        }
+
+        protected AS4Message BuildAS4Message(string mpc, UserMessage userMessage)
+        {
+            AS4Message as4Message = AS4Message.Create(userMessage);
+            as4Message.AddMessageUnit(new PullRequest(mpc));
+
+            return as4Message;
+        }
     }
 }