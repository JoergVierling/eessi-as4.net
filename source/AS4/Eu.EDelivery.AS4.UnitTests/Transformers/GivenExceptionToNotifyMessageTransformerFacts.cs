using System;
using System.IO;
using System.Text;
using System.Threading;
using System.Threading.Tasks;
using Eu.EDelivery.AS4.Entities;
using Eu.EDelivery.AS4.Model.Core;
using Eu.EDelivery.AS4.Model.Internal;
using Eu.EDelivery.AS4.Model.Notify;
<<<<<<< HEAD
=======
using Eu.EDelivery.AS4.Serialization;
>>>>>>> e2fbd75d
using Eu.EDelivery.AS4.Transformers;
using Moq;
using Xunit;

namespace Eu.EDelivery.AS4.UnitTests.Transformers
{
    /// <summary>
    /// Testing <see cref="ExceptionToNotifyMessageTransformer"/>
    /// </summary>
    public class GivenExceptionToNotifyMessageTransformerFacts
    {
        [Fact]
        public async void ThenInExceptionIsTransformedToNotifyEnvelope()
        {
            // Arrange
            ReceivedEntityMessage receivedMessage = CreateReceivedExceptionMessage<InException>();
            var transformer = new ExceptionToNotifyMessageTransformer();

            // Act
            InternalMessage result = await transformer.TransformAsync(receivedMessage, CancellationToken.None);

            // Assert
            Assert.NotNull(result.NotifyMessage);
            Assert.Equal(
                ((ExceptionEntity) receivedMessage.Entity).EbmsRefToMessageId,
                result.NotifyMessage.MessageInfo.RefToMessageId);
        }

        [Fact]
        public async void ThenOutExceptionIsTransformedToNotifyEnvelope()
        {
            // Arrange
            ReceivedEntityMessage receivedMessage = CreateReceivedExceptionMessage<OutException>();
            var transformer = new ExceptionToNotifyMessageTransformer();

            // Act
            InternalMessage result = await transformer.TransformAsync(receivedMessage, CancellationToken.None);

            // Assert
            Assert.NotNull(result.NotifyMessage);
            Assert.Equal(
                ((ExceptionEntity) receivedMessage.Entity).EbmsRefToMessageId,
                result.NotifyMessage.MessageInfo.RefToMessageId);
        }

        [Fact]
        public async void ThenTransformSucceedsWithValidInExceptionForErrorPropertiesAsync()
        {
            // Arrange            
            ReceivedEntityMessage receivedMessage = CreateReceivedExceptionMessage<InException>();
            var transformer = new ExceptionToNotifyMessageTransformer();

            // Act
<<<<<<< HEAD
            MessagingContext messagingContext =
                await transformer.TransformAsync(receivedMessage, CancellationToken.None);

            // Assert
            Assert.Equal(Status.Exception, messagingContext.NotifyMessage.StatusCode);
            Assert.Equal(((InException) receivedMessage.Entity).EbmsRefToMessageId, messagingContext.NotifyMessage.MessageInfo.RefToMessageId);
=======
            InternalMessage internalMessage = await transformer.TransformAsync(receivedMessage, CancellationToken.None);

            // Assert
            var error = (Error) internalMessage.AS4Message.PrimarySignalMessage;
            Assert.True(error.IsFormedByException);
            Assert.False(string.IsNullOrWhiteSpace(((ExceptionEntity) receivedMessage.Entity).Exception));
            Assert.Equal(((ExceptionEntity) receivedMessage.Entity).Exception, error.Exception.Message);
>>>>>>> e2fbd75d
        }

        private static ReceivedEntityMessage CreateReceivedExceptionMessage<T>() where T : ExceptionEntity, new()
        {
            var exception = new T
            {
                Operation = Operation.ToBeNotified,
                EbmsRefToMessageId = "somemessage-id",
                Exception = "Some Exception Message"
            };

            return new ReceivedEntityMessage(exception);
        }

        [Fact]
        public async Task FaisToTransform_IfNotSupported()
        {
            // Arrange
            var sut = new ExceptionToNotifyMessageTransformer();

            // Act / Assert
            await Assert.ThrowsAnyAsync<Exception>(
                () => sut.TransformAsync(new ReceivedMessage(Stream.Null), CancellationToken.None));

            await Assert.ThrowsAnyAsync<Exception>(
                () => sut.TransformAsync(new ReceivedEntityMessage(new InMessage()), CancellationToken.None));
        }
    }
}<|MERGE_RESOLUTION|>--- conflicted
+++ resolved
@@ -7,10 +7,6 @@
 using Eu.EDelivery.AS4.Model.Core;
 using Eu.EDelivery.AS4.Model.Internal;
 using Eu.EDelivery.AS4.Model.Notify;
-<<<<<<< HEAD
-=======
-using Eu.EDelivery.AS4.Serialization;
->>>>>>> e2fbd75d
 using Eu.EDelivery.AS4.Transformers;
 using Moq;
 using Xunit;
@@ -28,11 +24,8 @@
             // Arrange
             ReceivedEntityMessage receivedMessage = CreateReceivedExceptionMessage<InException>();
             var transformer = new ExceptionToNotifyMessageTransformer();
+            var result = await transformer.TransformAsync(receivedMessage, CancellationToken.None);
 
-            // Act
-            InternalMessage result = await transformer.TransformAsync(receivedMessage, CancellationToken.None);
-
-            // Assert
             Assert.NotNull(result.NotifyMessage);
             Assert.Equal(
                 ((ExceptionEntity) receivedMessage.Entity).EbmsRefToMessageId,
@@ -47,7 +40,7 @@
             var transformer = new ExceptionToNotifyMessageTransformer();
 
             // Act
-            InternalMessage result = await transformer.TransformAsync(receivedMessage, CancellationToken.None);
+            MessagingContext result = await transformer.TransformAsync(receivedMessage, CancellationToken.None);
 
             // Assert
             Assert.NotNull(result.NotifyMessage);
@@ -64,22 +57,12 @@
             var transformer = new ExceptionToNotifyMessageTransformer();
 
             // Act
-<<<<<<< HEAD
             MessagingContext messagingContext =
                 await transformer.TransformAsync(receivedMessage, CancellationToken.None);
 
             // Assert
             Assert.Equal(Status.Exception, messagingContext.NotifyMessage.StatusCode);
             Assert.Equal(((InException) receivedMessage.Entity).EbmsRefToMessageId, messagingContext.NotifyMessage.MessageInfo.RefToMessageId);
-=======
-            InternalMessage internalMessage = await transformer.TransformAsync(receivedMessage, CancellationToken.None);
-
-            // Assert
-            var error = (Error) internalMessage.AS4Message.PrimarySignalMessage;
-            Assert.True(error.IsFormedByException);
-            Assert.False(string.IsNullOrWhiteSpace(((ExceptionEntity) receivedMessage.Entity).Exception));
-            Assert.Equal(((ExceptionEntity) receivedMessage.Entity).Exception, error.Exception.Message);
->>>>>>> e2fbd75d
         }
 
         private static ReceivedEntityMessage CreateReceivedExceptionMessage<T>() where T : ExceptionEntity, new()
