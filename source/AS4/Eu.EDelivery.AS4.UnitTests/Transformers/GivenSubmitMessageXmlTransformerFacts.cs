--- conflicted
+++ resolved
@@ -32,19 +32,11 @@
 
             ReceivedMessage receivedmessage = CreateMessageFrom(submitMessage);
 
-<<<<<<< HEAD
                 // Act
                 MessagingContext messagingContext = await Transform(receivedmessage);
 
                 // Assert
                 Assert.Null(messagingContext.SubmitMessage.PMode);
-=======
-            // Act
-            InternalMessage internalMessage = await Transform(receivedmessage);
-
-            // Assert
-            Assert.Null(internalMessage.SubmitMessage.PMode);
->>>>>>> e2fbd75d
 
             receivedmessage.RequestStream.Dispose();
         }
@@ -61,19 +53,11 @@
 
             ReceivedMessage receivedMessage = CreateMessageFrom(submitMessage);
 
-<<<<<<< HEAD
                 // Act
                 MessagingContext messagingContext = await Transform(receivedMessage);
 
                 // Assert
                 Assert.Equal(expectedPModeId, messagingContext.SubmitMessage.Collaboration.AgreementRef.PModeId);
-=======
-            // Act
-            InternalMessage internalMessage = await Transform(receivedMessage);
-
-            // Assert
-            Assert.Equal(expectedPModeId, internalMessage.SubmitMessage.Collaboration.AgreementRef.PModeId);
->>>>>>> e2fbd75d
 
             receivedMessage.RequestStream.Dispose();
         }
@@ -107,9 +91,6 @@
             Assert.IsType<InvalidOperationException>(actualException.InnerException);
         }
 
-<<<<<<< HEAD
-        protected async Task<MessagingContext> Transform(ReceivedMessage message)
-=======
         [Fact]
         public async Task TransformFails_IfInvalidSubmitMessage()
         {
@@ -120,9 +101,8 @@
             // Act / Assert
             await Assert.ThrowsAnyAsync<Exception>(() => Transform(receivedmessage));
         }
-        
-        private static async Task<InternalMessage> Transform(ReceivedMessage message)
->>>>>>> e2fbd75d
+
+        protected async Task<MessagingContext> Transform(ReceivedMessage message)
         {
             return await new SubmitMessageXmlTransformer().TransformAsync(message, CancellationToken.None);
         }
