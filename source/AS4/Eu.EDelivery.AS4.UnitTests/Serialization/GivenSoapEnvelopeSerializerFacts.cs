﻿using System.IO;
using System.Linq;
using System.Text;
using System.Threading;
using System.Threading.Tasks;
using System.Xml;
using Eu.EDelivery.AS4.Builders.Core;
using Eu.EDelivery.AS4.Model.Core;
using Eu.EDelivery.AS4.Model.Internal;
using Eu.EDelivery.AS4.Model.PMode;
using Eu.EDelivery.AS4.Serialization;
using Eu.EDelivery.AS4.Steps;
using Eu.EDelivery.AS4.Steps.Receive;
using Eu.EDelivery.AS4.UnitTests.Resources;
using Eu.EDelivery.AS4.Xml;
using Xunit;
using Error = Eu.EDelivery.AS4.Model.Core.Error;
using PartyId = Eu.EDelivery.AS4.Model.Core.PartyId;
using UserMessage = Eu.EDelivery.AS4.Model.Core.UserMessage;

namespace Eu.EDelivery.AS4.UnitTests.Serialization
{
    /// <summary>
    /// Testing <see cref="SoapEnvelopeSerializer" />
    /// </summary>
    public class GivenSoapEnvelopeSerializerFacts
    {
        private readonly AS4Message _message;
        private readonly SoapEnvelopeSerializer _serializer;

        public GivenSoapEnvelopeSerializerFacts()
        {
            _serializer = new SoapEnvelopeSerializer();
            UserMessage userMessage = CreateUserMessage();

            _message = new AS4MessageBuilder()
                .WithUserMessage(userMessage)
                .Build();
        }

        private static UserMessage CreateUserMessage()
        {
            return new UserMessage("message-Id")
            {
                Receiver = new Party("Receiver", new PartyId()),
                Sender = new Party("Sender", new PartyId())
            };
        }

        /// <summary>
        /// Testing if the serializer succeeds
        /// </summary>
        public class GivenSoapEnvelopeSerializerSucceeds : GivenSoapEnvelopeSerializerFacts
        {
            private const string ServiceNamespace =
                "http://docs.oasis-open.org/ebxml-msg/ebMS/v3.0/ns/core/200704/service";

            private const string ActionNamespace = "http://docs.oasis-open.org/ebxml-msg/ebMS/v3.0/ns/core/200704/test";

            [Fact]
            public async Task ThenDeserializeAS4MessageSucceedsAsync()
            {
                // Arrange
                MemoryStream memoryStream = GetSerializedSoapEnvelope();
                const string contentType = Constants.ContentTypes.Soap;
                
                // Act
                AS4Message message = await _serializer
                    .DeserializeAsync(memoryStream, contentType, CancellationToken.None);
                
                // Assert
                Assert.Equal(1, message.UserMessages.Count);
            }

            private MemoryStream GetSerializedSoapEnvelope()
            {
                var memoryStream = new MemoryStream();
                ISerializer serializer = new SoapEnvelopeSerializer();
                serializer.Serialize(_message, memoryStream, CancellationToken.None);
                memoryStream.Position = 0;

                return memoryStream;
            }

            [Fact]
            public async void ThenParseUserMessageCollaborationInfoCorrectly()
            {
                using (var memoryStream = new MemoryStream(Encoding.UTF8.GetBytes(Samples.UserMessage)))
                {
                    // Act
                    AS4Message message = await _serializer
                        .DeserializeAsync(memoryStream, Constants.ContentTypes.Soap, CancellationToken.None);
                    
                    // Assert
                    UserMessage userMessage = message.UserMessages.First();
                    Assert.Equal(ServiceNamespace, userMessage.CollaborationInfo.Service.Value);
                    Assert.Equal(ActionNamespace, userMessage.CollaborationInfo.Action);
                    Assert.Equal("eu:edelivery:as4:sampleconversation", userMessage.CollaborationInfo.ConversationId);
                }
            }

            [Fact]
            public async Task ThenParseUserMessagePropertiesParsedCorrectlyAsync()
            {
                using (var memoryStream = new MemoryStream(Encoding.UTF8.GetBytes(Samples.UserMessage)))
                {
                    // Act
                    AS4Message message = await _serializer
                        .DeserializeAsync(memoryStream, Constants.ContentTypes.Soap, CancellationToken.None);
                    
                    // Assert
                    UserMessage userMessage = message.UserMessages.First();
                    Assert.NotNull(message);
                    Assert.Equal(1, message.UserMessages.Count);
                    Assert.Equal(1472800326948, userMessage.Timestamp.ToUnixTimeMilliseconds());
                }
            }

            [Fact]
            public async void ThenParseUserMessageReceiverCorrectly()
            {
                using (var memoryStream = new MemoryStream(Encoding.UTF32.GetBytes(Samples.UserMessage)))
                {
                    // Act
                    AS4Message message = await _serializer
                        .DeserializeAsync(memoryStream, Constants.ContentTypes.Soap, CancellationToken.None);
                    
                    // Assert
                    UserMessage userMessage = message.UserMessages.First();
                    string receiverId = userMessage.Receiver.PartyIds.First().Id;
                    Assert.Equal("org:holodeckb2b:example:company:B", receiverId);
                    Assert.Equal("Receiver", userMessage.Receiver.Role);
                }
            }

            [Fact]
            public async void ThenParseUserMessageSenderCorrectly()
            {
                using (var memoryStream = new MemoryStream(Encoding.UTF8.GetBytes(Samples.UserMessage)))
                {
                    // Act
                    AS4Message message = await _serializer
                        .DeserializeAsync(memoryStream, Constants.ContentTypes.Soap, CancellationToken.None);
                    
                    // Assert
                    UserMessage userMessage = message.UserMessages.First();
                    Assert.Equal("org:eu:europa:as4:example", userMessage.Sender.PartyIds.First().Id);
                    Assert.Equal("Sender", userMessage.Sender.Role);
                }
            }

            [Fact]
            public void ThenXmlDocumentContainsOneMessagingHeader()
            {
                // Arrange
                var memoryStream = new MemoryStream();

                // Act
                _serializer.Serialize(this._message, stream: memoryStream, cancellationToken: CancellationToken.None);
                
                // Assert
                AssertXmlDocumentContainsMessagingTag(memoryStream);
            }

            private static void AssertXmlDocumentContainsMessagingTag(Stream stream)
            {
                stream.Position = 0;
                using (var reader = new XmlTextReader(stream))
                {
                    var document = new XmlDocument();
                    document.Load(reader);
                    XmlNodeList nodeList = document.GetElementsByTagName("eb:Messaging");
                    Assert.Equal(1, nodeList.Count);
                }
            }
        }

        public class GivenMultiHopSoapEnvelopeSerializerSucceeds
        {
            [Fact]
            public void MultihopUserMessageCreatedWhenSpecifiedInPMode()
            {
                // Arrange
                AS4Message as4Message = CreateAs4Message(CreateMultihopPMode());

<<<<<<< HEAD
                var doc = AS4XmlSerializer.ToString(as4Message, CancellationToken.None);
=======
                // Act
                XmlDocument doc = AS4XmlSerializer.Serialize(as4Message, CancellationToken.None);
>>>>>>> c02550fd

                // Assert
                var messagingNode = doc.SelectSingleNode($"//*[local-name()='Messaging']") as XmlElement;

                Assert.NotNull(messagingNode);
                Assert.Equal(Constants.Namespaces.EbmsNextMsh, messagingNode.GetAttribute("role", Constants.Namespaces.Soap12));
                Assert.True(XmlConvert.ToBoolean(messagingNode.GetAttribute("mustUnderstand", Constants.Namespaces.Soap12)));
            }

            [Fact]
            public async void ReceiptMessageForMultihopUserMessageIsMultihop()
            {
                AS4Message as4Message = CreateAs4Message(CreateMultihopPMode());

                var message = new InternalMessage
                {
                    AS4Message = as4Message
                };

                // Create a receipt for this message.
                // Use the CreateReceiptStep, since there is no other way.
                var step = new CreateAS4ReceiptStep();
                StepResult result = await step.ExecuteAsync(message, CancellationToken.None);

                // The result should contain a signalmessage, which is a receipt.
                Assert.True(result.InternalMessage.AS4Message.IsSignalMessage);

<<<<<<< HEAD
                var doc = AS4XmlSerializer.ToString(result.InternalMessage.AS4Message, CancellationToken.None);
=======
                XmlDocument doc = AS4XmlSerializer.Serialize(result.InternalMessage.AS4Message, CancellationToken.None);
>>>>>>> c02550fd

                // Following elements should be present:
                // - To element in the wsa namespace
                // - Action element in the wsa namespace
                // - UserElement in the multihop namespace.
                AssertToElement(doc);
                AssertActionElement(doc);
                AssertUserMessageElement(doc);
                AssertUserMessageMessagingElement(as4Message, doc);

<<<<<<< HEAD
                var action = doc.SelectSingleNode($@"//*[local-name()='Action' and namespace-uri()='{Constants.Namespaces.Addressing}']");
                Assert.NotNull(action);

                var userMessage = doc.SelectSingleNode($@"//*[local-name()='UserMessage' and namespace-uri()='{Constants.Namespaces.EbmsMultiHop}']");
                Assert.NotNull(userMessage);

                var messagingNode = doc.SelectSingleNode(@"//*[local-name()='Messaging']");
                Assert.NotNull(messagingNode);
                var messaging = AS4XmlSerializer.FromStream<Xml.Messaging>(messagingNode.OuterXml);
                Assert.True(messaging.mustUnderstand1);
                Assert.Equal(Constants.Namespaces.EbmsNextMsh, messaging.role);
                Assert.Equal(as4Message.PrimaryUserMessage.MessageId,
                    messaging.SignalMessage.First().MessageInfo.RefToMessageId);

                // Check if sender and receiver are reversed.
                var routingInputNode = doc.SelectSingleNode(@"//*[local-name()='RoutingInput']");
                Assert.NotNull(routingInputNode);
                var routingInput = AS4XmlSerializer.FromStream<Xml.RoutingInput>(routingInputNode.OuterXml);
=======
                AssertIfSenderAndReceiverAreReversed(as4Message, doc);
            }

            private static void AssertUserMessageMessagingElement(AS4Message as4Message, XmlDocument doc)
            {
                AssertMessagingElement(doc);
>>>>>>> c02550fd

                Messaging messaging = DeserializeMessagingHeader(doc);
                Assert.Equal(as4Message.PrimaryUserMessage.MessageId, messaging.SignalMessage.First().MessageInfo.RefToMessageId);
            }

            [Fact]
            public void ErrorMessageForMultihopUserMessageIsMultihop()
            {
                // Arrange
                AS4Message expectedAS4Message = CreateAs4Message(CreateMultihopPMode());

                Error error = new ErrorBuilder()
                    .WithOriginalAS4Message(expectedAS4Message)
                    .WithRefToEbmsMessageId(expectedAS4Message.PrimaryUserMessage.MessageId)
                    .Build();

                AS4Message errorMessage = new AS4MessageBuilder()
                    .WithSignalMessage(error)
                    .WithSendingPMode(CreateMultihopPMode())
                    .Build();

<<<<<<< HEAD
                var errorMessage = new AS4MessageBuilder().WithSignalMessage(error).WithSendingPMode(CreateMultihopPMode()).Build();
             
                var doc = AS4XmlSerializer.ToString(errorMessage, CancellationToken.None);
=======
                // Act
                XmlDocument document = AS4XmlSerializer.Serialize(errorMessage, CancellationToken.None);
>>>>>>> c02550fd

                // Following elements should be present:
                // - To element in the wsa namespace
                // - Action element in the wsa namespace
                // - UserElement in the multihop namespace.
                AssertToElement(document);
                AssertActionElement(document);
                AssertUserMessageElement(document);

                AssertMessagingElement(document);
                AssertIfSenderAndReceiverAreReversed(expectedAS4Message, document);
            }

            private static void AssertToElement(XmlNode doc)
            {
                XmlNode toAddressing = doc.SelectSingleNode($@"//*[local-name()='To' and namespace-uri()='{Constants.Namespaces.Addressing}']");

                Assert.NotNull(toAddressing);
                Assert.Equal(Constants.Namespaces.ICloud, toAddressing.InnerText);
            }

            private static void AssertUserMessageElement(XmlNode doc)
            {
                Assert.NotNull(doc.SelectSingleNode($@"//*[local-name()='UserMessage' and namespace-uri()='{Constants.Namespaces.EbmsMultiHop}']"));
            }

            private static void AssertActionElement(XmlNode doc)
            {
                Assert.NotNull(doc.SelectSingleNode($@"//*[local-name()='Action' and namespace-uri()='{Constants.Namespaces.Addressing}']"));
            }

<<<<<<< HEAD
                var messagingNode = doc.SelectSingleNode(@"//*[local-name()='Messaging']");
                Assert.NotNull(messagingNode);
                var messaging = AS4XmlSerializer.FromStream<Xml.Messaging>(messagingNode.OuterXml);
=======
            private static void AssertMessagingElement(XmlNode doc)
            {
                Xml.Messaging messaging = DeserializeMessagingHeader(doc);
>>>>>>> c02550fd
                Assert.True(messaging.mustUnderstand1);
                Assert.Equal(Constants.Namespaces.EbmsNextMsh, messaging.role);
            }

            private static Xml.Messaging DeserializeMessagingHeader(XmlNode doc)
            {
                XmlNode messagingNode = doc.SelectSingleNode(@"//*[local-name()='Messaging']");
                Assert.NotNull(messagingNode);

                return AS4XmlSerializer.Deserialize<Xml.Messaging>(messagingNode.OuterXml);
            }

            private static void AssertIfSenderAndReceiverAreReversed(AS4Message expectedAS4Message, XmlNode doc)
            {
                XmlNode routingInputNode = doc.SelectSingleNode(@"//*[local-name()='RoutingInput']");
                Assert.NotNull(routingInputNode);
                var routingInput = AS4XmlSerializer.FromStream<Xml.RoutingInput>(routingInputNode.OuterXml);

                Assert.Equal(expectedAS4Message.PrimaryUserMessage.Sender.Role, routingInput.UserMessage.PartyInfo.To.Role);
                Assert.Equal(expectedAS4Message.PrimaryUserMessage.Sender.PartyIds.First().Id, routingInput.UserMessage.PartyInfo.To.PartyId.First().Value);
                Assert.Equal(expectedAS4Message.PrimaryUserMessage.Receiver.Role, routingInput.UserMessage.PartyInfo.From.Role);
                Assert.Equal(expectedAS4Message.PrimaryUserMessage.Receiver.PartyIds.First().Id, routingInput.UserMessage.PartyInfo.From.PartyId.First().Value);
            }

            private static AS4Message CreateAs4Message(SendingProcessingMode pmode)
            {
                var sender = new Party("sender", new PartyId("senderId"));
                var receiver = new Party("rcv", new PartyId("receiverId"));

                return new AS4MessageBuilder()
                    .WithSendingPMode(pmode)
                    .WithUserMessage(new UserMessage {Sender = sender, Receiver = receiver})
                    .Build();
            }

            private static SendingProcessingMode CreateMultihopPMode()
            {
                return new SendingProcessingMode
                {
                    Id = "multihop-pmode",
                    MessagePackaging = {IsMultiHop = true}
                };
            }

        }
    }
}<|MERGE_RESOLUTION|>--- conflicted
+++ resolved
@@ -183,12 +183,8 @@
                 // Arrange
                 AS4Message as4Message = CreateAs4Message(CreateMultihopPMode());
 
-<<<<<<< HEAD
-                var doc = AS4XmlSerializer.ToString(as4Message, CancellationToken.None);
-=======
                 // Act
                 XmlDocument doc = AS4XmlSerializer.Serialize(as4Message, CancellationToken.None);
->>>>>>> c02550fd
 
                 // Assert
                 var messagingNode = doc.SelectSingleNode($"//*[local-name()='Messaging']") as XmlElement;
@@ -216,11 +212,7 @@
                 // The result should contain a signalmessage, which is a receipt.
                 Assert.True(result.InternalMessage.AS4Message.IsSignalMessage);
 
-<<<<<<< HEAD
-                var doc = AS4XmlSerializer.ToString(result.InternalMessage.AS4Message, CancellationToken.None);
-=======
                 XmlDocument doc = AS4XmlSerializer.Serialize(result.InternalMessage.AS4Message, CancellationToken.None);
->>>>>>> c02550fd
 
                 // Following elements should be present:
                 // - To element in the wsa namespace
@@ -231,33 +223,12 @@
                 AssertUserMessageElement(doc);
                 AssertUserMessageMessagingElement(as4Message, doc);
 
-<<<<<<< HEAD
-                var action = doc.SelectSingleNode($@"//*[local-name()='Action' and namespace-uri()='{Constants.Namespaces.Addressing}']");
-                Assert.NotNull(action);
-
-                var userMessage = doc.SelectSingleNode($@"//*[local-name()='UserMessage' and namespace-uri()='{Constants.Namespaces.EbmsMultiHop}']");
-                Assert.NotNull(userMessage);
-
-                var messagingNode = doc.SelectSingleNode(@"//*[local-name()='Messaging']");
-                Assert.NotNull(messagingNode);
-                var messaging = AS4XmlSerializer.FromStream<Xml.Messaging>(messagingNode.OuterXml);
-                Assert.True(messaging.mustUnderstand1);
-                Assert.Equal(Constants.Namespaces.EbmsNextMsh, messaging.role);
-                Assert.Equal(as4Message.PrimaryUserMessage.MessageId,
-                    messaging.SignalMessage.First().MessageInfo.RefToMessageId);
-
-                // Check if sender and receiver are reversed.
-                var routingInputNode = doc.SelectSingleNode(@"//*[local-name()='RoutingInput']");
-                Assert.NotNull(routingInputNode);
-                var routingInput = AS4XmlSerializer.FromStream<Xml.RoutingInput>(routingInputNode.OuterXml);
-=======
                 AssertIfSenderAndReceiverAreReversed(as4Message, doc);
             }
 
             private static void AssertUserMessageMessagingElement(AS4Message as4Message, XmlDocument doc)
             {
                 AssertMessagingElement(doc);
->>>>>>> c02550fd
 
                 Messaging messaging = DeserializeMessagingHeader(doc);
                 Assert.Equal(as4Message.PrimaryUserMessage.MessageId, messaging.SignalMessage.First().MessageInfo.RefToMessageId);
@@ -279,14 +250,8 @@
                     .WithSendingPMode(CreateMultihopPMode())
                     .Build();
 
-<<<<<<< HEAD
-                var errorMessage = new AS4MessageBuilder().WithSignalMessage(error).WithSendingPMode(CreateMultihopPMode()).Build();
-             
-                var doc = AS4XmlSerializer.ToString(errorMessage, CancellationToken.None);
-=======
                 // Act
                 XmlDocument document = AS4XmlSerializer.Serialize(errorMessage, CancellationToken.None);
->>>>>>> c02550fd
 
                 // Following elements should be present:
                 // - To element in the wsa namespace
@@ -318,15 +283,9 @@
                 Assert.NotNull(doc.SelectSingleNode($@"//*[local-name()='Action' and namespace-uri()='{Constants.Namespaces.Addressing}']"));
             }
 
-<<<<<<< HEAD
-                var messagingNode = doc.SelectSingleNode(@"//*[local-name()='Messaging']");
-                Assert.NotNull(messagingNode);
-                var messaging = AS4XmlSerializer.FromStream<Xml.Messaging>(messagingNode.OuterXml);
-=======
             private static void AssertMessagingElement(XmlNode doc)
             {
                 Xml.Messaging messaging = DeserializeMessagingHeader(doc);
->>>>>>> c02550fd
                 Assert.True(messaging.mustUnderstand1);
                 Assert.Equal(Constants.Namespaces.EbmsNextMsh, messaging.role);
             }
@@ -343,7 +302,7 @@
             {
                 XmlNode routingInputNode = doc.SelectSingleNode(@"//*[local-name()='RoutingInput']");
                 Assert.NotNull(routingInputNode);
-                var routingInput = AS4XmlSerializer.FromStream<Xml.RoutingInput>(routingInputNode.OuterXml);
+                var routingInput = AS4XmlSerializer.Deserialize<Xml.RoutingInput>(routingInputNode.OuterXml);
 
                 Assert.Equal(expectedAS4Message.PrimaryUserMessage.Sender.Role, routingInput.UserMessage.PartyInfo.To.Role);
                 Assert.Equal(expectedAS4Message.PrimaryUserMessage.Sender.PartyIds.First().Id, routingInput.UserMessage.PartyInfo.To.PartyId.First().Value);
