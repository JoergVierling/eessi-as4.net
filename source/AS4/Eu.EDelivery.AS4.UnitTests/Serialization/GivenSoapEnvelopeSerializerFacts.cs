--- conflicted
+++ resolved
@@ -1,10 +1,5 @@
-<<<<<<< HEAD
-﻿using System;
-using System.Collections;
-=======
 ﻿using System.Collections;
 using System.Collections.Generic;
->>>>>>> e2fbd75d
 using System.IO;
 using System.Linq;
 using System.Text;
@@ -26,12 +21,12 @@
 using Eu.EDelivery.AS4.UnitTests.Resources;
 using Eu.EDelivery.AS4.Xml;
 using Xunit;
+using static Eu.EDelivery.AS4.UnitTests.Properties.Resources;
 using Error = Eu.EDelivery.AS4.Model.Core.Error;
 using MessagePartNRInformation = Eu.EDelivery.AS4.Model.Core.MessagePartNRInformation;
 using PartyId = Eu.EDelivery.AS4.Model.Core.PartyId;
 using Receipt = Eu.EDelivery.AS4.Model.Core.Receipt;
 using UserMessage = Eu.EDelivery.AS4.Model.Core.UserMessage;
-using static Eu.EDelivery.AS4.UnitTests.Properties.Resources;
 
 namespace Eu.EDelivery.AS4.UnitTests.Serialization
 {
@@ -40,39 +35,21 @@
     /// </summary>
     public class GivenSoapEnvelopeSerializerFacts
     {
-        protected XmlDocument ExerciseToDocument(AS4Message message)
-        {
-            return AS4XmlSerializer.ToDocument(new MessagingContext(message), CancellationToken.None);
-        }
-
-        protected XmlDocument ExerciseToDocument(MessagingContext context)
-        {
-            return AS4XmlSerializer.ToDocument(context, CancellationToken.None);
-        }
-
-        protected async Task<AS4Message> ExeciseSoapDeserialize(Stream stream)
-        {
-            // Arrange
-            var sut = new SoapEnvelopeSerializer();
-
-            // Act
-            return await sut.DeserializeAsync(stream, Constants.ContentTypes.Soap, CancellationToken.None);
-        }
-
-        protected async Task ExerciseSoapSerialize(AS4Message message, Stream stream)
-        {
-            // Arrange
-            var sut = new SoapEnvelopeSerializer();
-
-            // Act
-            await sut.SerializeAsync(message, stream, CancellationToken.None);
+        private readonly SoapEnvelopeSerializer _serializer;
+
+        public GivenSoapEnvelopeSerializerFacts()
+        {
+            _serializer = new SoapEnvelopeSerializer();
         }
 
         /// <summary>
         /// Testing if the serializer succeeds
         /// </summary>
-        public class SerializeUserMessage : GivenSoapEnvelopeSerializerFacts
-        {
+        public class GivenSoapEnvelopeSerializerSucceeds : GivenSoapEnvelopeSerializerFacts
+        {
+            private const string ServiceNamespace = "http://docs.oasis-open.org/ebxml-msg/ebms/v3.0/ns/core/200704/service";
+            private const string ActionNamespace = "http://docs.oasis-open.org/ebxml-msg/ebms/v3.0/ns/core/200704/test";
+
             [Fact]
             public async Task ThenDeserializeAS4MessageSucceedsAsync()
             {
@@ -80,7 +57,8 @@
                 using (MemoryStream memoryStream = AnonymousAS4UserMessage().ToStream())
                 {
                     // Act
-                    AS4Message message = await ExeciseSoapDeserialize(memoryStream);
+                    AS4Message message = await _serializer
+                        .DeserializeAsync(memoryStream, Constants.ContentTypes.Soap, CancellationToken.None);
 
                     // Assert
                     Assert.Equal(1, message.UserMessages.Count);
@@ -88,80 +66,73 @@
             }
 
             [Fact]
-            public async Task ThenParseUserMessageCollaborationInfoCorrectly()
-            {
-                // Act
-                AS4Message message = await ExerciseSoapDeserializeUserMessage();
-
-                // Assert
-                UserMessage userMessage = message.UserMessages.First();
-                Assert.Equal(Constants.Namespaces.TestService, userMessage.CollaborationInfo.Service.Value);
-                Assert.Equal(Constants.Namespaces.TestAction, userMessage.CollaborationInfo.Action);
-                Assert.Equal("eu:edelivery:as4:sampleconversation", userMessage.CollaborationInfo.ConversationId);
+            public async void ThenParseUserMessageCollaborationInfoCorrectly()
+            {
+                using (var memoryStream = new MemoryStream(Encoding.UTF8.GetBytes(Samples.UserMessage)))
+                {
+                    // Act
+                    AS4Message message = await _serializer
+                        .DeserializeAsync(memoryStream, Constants.ContentTypes.Soap, CancellationToken.None);
+
+                    // Assert
+                    UserMessage userMessage = message.UserMessages.First();
+                    Assert.Equal(ServiceNamespace, userMessage.CollaborationInfo.Service.Value);
+                    Assert.Equal(ActionNamespace, userMessage.CollaborationInfo.Action);
+                    Assert.Equal("eu:edelivery:as4:sampleconversation", userMessage.CollaborationInfo.ConversationId);
+                }
             }
 
             [Fact]
             public async Task ThenParseUserMessagePropertiesParsedCorrectlyAsync()
             {
-                // Act 
-                AS4Message message = await ExerciseSoapDeserializeUserMessage();
-
-                // Assert
-                UserMessage userMessage = message.UserMessages.First();
-                Assert.NotNull(message);
-                Assert.Equal(1, message.UserMessages.Count);
-                Assert.Equal(1472800326948, userMessage.Timestamp.ToUnixTimeMilliseconds());
-            }
-
-            [Fact]
-            public async Task ThenParseUserMessageReceiverCorrectly()
-            {
-                // Act
-                AS4Message message = await ExerciseSoapDeserializeUserMessage();
-
-                // Assert
-                UserMessage userMessage = message.UserMessages.First();
-                string receiverId = userMessage.Receiver.PartyIds.First().Id;
-                Assert.Equal("org:holodeckb2b:example:company:B", receiverId);
-                Assert.Equal("Receiver", userMessage.Receiver.Role);
-            }
-
-            [Fact]
-            public async Task ThenParseUserMessageSenderCorrectly()
-            {
-                // Act
-                AS4Message message = await ExerciseSoapDeserializeUserMessage();
-
-                // Assert
-                UserMessage userMessage = message.UserMessages.First();
-                Assert.Equal("org:eu:europa:as4:example", userMessage.Sender.PartyIds.First().Id);
-                Assert.Equal("Sender", userMessage.Sender.Role);
-            }
-
-            private async Task<AS4Message> ExerciseSoapDeserializeUserMessage()
-            {
-                using (var userStream = new MemoryStream(Encoding.UTF8.GetBytes(Samples.UserMessage)))
-                {
-                    return await ExeciseSoapDeserialize(userStream);
-                }
-            }
-
-            [Fact]
-<<<<<<< HEAD
-            public async Task ThenXmlDocumentContainsOneMessagingHeader()
-            {
-                // Arrange
-                using (var memoryStream = new MemoryStream())
-                {
-                    AS4Message dummyMessage = CreateAnonymousAS4Message();
-
+                using (var memoryStream = new MemoryStream(Encoding.UTF8.GetBytes(Samples.UserMessage)))
+                {
                     // Act
-                    await ExerciseSoapSerialize(dummyMessage, memoryStream);
+                    AS4Message message = await _serializer
+                        .DeserializeAsync(memoryStream, Constants.ContentTypes.Soap, CancellationToken.None);
 
                     // Assert
-                    AssertSingleMessagingHeader(memoryStream);
-                }
-=======
+                    UserMessage userMessage = message.UserMessages.First();
+                    Assert.NotNull(message);
+                    Assert.Equal(1, message.UserMessages.Count);
+                    Assert.Equal(1472800326948, userMessage.Timestamp.ToUnixTimeMilliseconds());
+                }
+            }
+
+            [Fact]
+            public async void ThenParseUserMessageReceiverCorrectly()
+            {
+                using (var memoryStream = new MemoryStream(Encoding.UTF32.GetBytes(Samples.UserMessage)))
+                {
+                    // Act
+                    AS4Message message = await _serializer
+                        .DeserializeAsync(memoryStream, Constants.ContentTypes.Soap, CancellationToken.None);
+
+                    // Assert
+                    UserMessage userMessage = message.UserMessages.First();
+                    string receiverId = userMessage.Receiver.PartyIds.First().Id;
+                    Assert.Equal("org:holodeckb2b:example:company:B", receiverId);
+                    Assert.Equal("Receiver", userMessage.Receiver.Role);
+                }
+            }
+
+            [Fact]
+            public async void ThenParseUserMessageSenderCorrectly()
+            {
+                using (var memoryStream = new MemoryStream(Encoding.UTF8.GetBytes(Samples.UserMessage)))
+                {
+                    // Act
+                    AS4Message message = await _serializer
+                        .DeserializeAsync(memoryStream, Constants.ContentTypes.Soap, CancellationToken.None);
+
+                    // Assert
+                    UserMessage userMessage = message.UserMessages.First();
+                    Assert.Equal("org:eu:europa:as4:example", userMessage.Sender.PartyIds.First().Id);
+                    Assert.Equal("Sender", userMessage.Sender.Role);
+                }
+            }
+
+            [Fact]
             public async Task AS4UserMessage_ValidatesWithXsdSchema()
             {
                 // Arrange
@@ -169,40 +140,23 @@
 
                 // Act / Assert
                 await TestValidEbmsMessageEnvelopeFrom(userMessage);
->>>>>>> e2fbd75d
             }
 
             [Fact]
             public async Task AS4NRRReceipt_ValidatesWithXsdSchema()
             {
-<<<<<<< HEAD
-                return new AS4MessageBuilder().WithUserMessage(CreateAnonymousUserMessage()).Build();
-            }
-=======
                 // Arrange
                 AS4Message receiptMessage = new AS4MessageBuilder().WithSignalMessage(new FilledNRRReceipt()).Build();
->>>>>>> e2fbd75d
 
                 // Act / Assert
                 await TestValidEbmsMessageEnvelopeFrom(receiptMessage);
             }
 
-<<<<<<< HEAD
-            private static void AssertSingleMessagingHeader(Stream stream)
-=======
             [Fact]
             public async Task AS4MultiHopReceipt_ValidatesWithXsdSchema()
->>>>>>> e2fbd75d
             {
                 using (var messageStream = new MemoryStream(as4_multihop_message))
                 {
-<<<<<<< HEAD
-                    var document = new XmlDocument();
-                    document.Load(reader);
-
-                    XmlNodeList messagingHeader = document.GetElementsByTagName("eb:Messaging");
-                    Assert.Equal(1, messagingHeader.Count);
-=======
                     // Arrange
                     AS4Message receiptMessage = await new MimeMessageSerializer(_serializer).DeserializeAsync(
                         inputStream: messageStream,
@@ -211,59 +165,9 @@
 
                     // Act / Assert
                     await TestValidEbmsMessageEnvelopeFrom(receiptMessage); 
->>>>>>> e2fbd75d
-                }
-            }
-
-<<<<<<< HEAD
-        public class SerializeMultihop : GivenSoapEnvelopeSerializerFacts
-        {
-            [Fact]
-            public void IsMultihopUserMessage_WhenSpecifiedInPMode()
-            {
-                // Arrange
-                MessagingContext context = AS4UserMessageWithPMode(MultiHopPMode());
-
-                // Act
-                XmlDocument doc = ExerciseToDocument(context);
-
-                // Assert
-                var messagingNode = doc.AssertXmlNodeNotNull("Messaging") as XmlElement;
-
-                Assert.Equal(
-                    Constants.Namespaces.EbmsNextMsh,
-                    messagingNode.GetAttribute("role", Constants.Namespaces.Soap12));
-                Assert.True(
-                    XmlConvert.ToBoolean(messagingNode.GetAttribute("mustUnderstand", Constants.Namespaces.Soap12)));
-            }
-
-            [Fact]
-            public async Task IsMultiHopReceipt_IfReceiptForMultihopUserMessage()
-            {
-                await TestCreateMultiHopSignalMessageFor(
-                    async multiHopUserMessage => (await CreateReferencedReceipt(multiHopUserMessage)).AS4Message);
-            }
-
-            [Fact]
-            public async Task IsMultiHopError_ForUserMessageMultiHop()
-            {
-                await TestCreateMultiHopSignalMessageFor(
-                    multiHopUserMessage => Task.FromResult(CreateReferencedError(multiHopUserMessage)));
-            }
-
-            private static AS4Message CreateReferencedError(MessagingContext expectedContext)
-            {
-                Error errorSignal =
-                    new ErrorBuilder().WithRefToEbmsMessageId(expectedContext.AS4Message.PrimaryUserMessage.MessageId)
-                                      .Build();
-
-                if (expectedContext.SendingPMode?.MessagePackaging.IsMultiHop == true)
-                {
-                    errorSignal.MultiHopRouting = AS4Mapper.Map<RoutingInputUserMessage>(expectedContext.AS4Message?.PrimaryUserMessage);
-                }
-
-                return new AS4MessageBuilder().WithSignalMessage(errorSignal).Build();
-=======
+                }
+            }
+
             [Fact]
             public async Task AS4Error_ValidatesWithXsdSchema()
             {
@@ -347,30 +251,9 @@
 
                 // Assert
                 AssertXmlDocumentContainsMessagingTag(memoryStream);
->>>>>>> e2fbd75d
-            }
-        }
-
-<<<<<<< HEAD
-            private async Task TestCreateMultiHopSignalMessageFor(
-                Func<MessagingContext, Task<AS4Message>> createReferencedSignal)
-            {
-                // Arrange
-                MessagingContext multiHopUserMessage = await SimulatedReceivedUserMessageWithPMode(MultiHopPMode());
-                AS4Message multiHopSignal = await createReferencedSignal(multiHopUserMessage);
-
-                // Act
-                XmlDocument actualDoc = ExerciseToDocument(multiHopSignal);
-
-                // Assert
-                AssertToElementNamespaces(actualDoc);
-                Assert.True(ContainsActionElementInNamespace(actualDoc));
-                Assert.True(ContainsUserMessageElementInMultiHopNamespace(actualDoc));
-
-                AssertMessagingElementNamespaces(actualDoc);
-                AssertIfSenderAndReceiverAreReversed(multiHopUserMessage.AS4Message, actualDoc);
-                AssertIfSignalReferenceUserMessage(multiHopUserMessage.AS4Message, actualDoc);
-=======
+            }
+        }
+
         private static AS4Message AnonymousAS4UserMessage()
         {
             return new AS4MessageBuilder()
@@ -418,64 +301,18 @@
 
                 // Assert
                 Assert.True(actualMessage.IsSignalMessage);
->>>>>>> e2fbd75d
-            }
-        }
-
-<<<<<<< HEAD
-            private static void AssertToElementNamespaces(XmlNode doc)
-            {
-                XmlNode toAddressing =
-                    doc.SelectSingleNode($@"//*[local-name()='To' and namespace-uri()='{Constants.Namespaces.Addressing}']");
-
-                Assert.NotNull(toAddressing);
-                Assert.Equal(Constants.Namespaces.ICloud, toAddressing.InnerText);
-            }
-
-            private static void AssertMessagingElementNamespaces(XmlDocument doc)
-            {
-                Messaging messaging = DeserializeMessagingHeader(doc);
-                Assert.True(messaging.mustUnderstand1);
-                Assert.Equal(Constants.Namespaces.EbmsNextMsh, messaging.role);
-            }
-
-            private static Messaging DeserializeMessagingHeader(XmlDocument doc)
-            {
-                XmlNode messagingNode = doc.AssertXmlNodeNotNull("Messaging");
-                return AS4XmlSerializer.FromString<Messaging>(messagingNode.OuterXml);
-            }
-
-            private static void AssertIfSenderAndReceiverAreReversed(AS4Message expectedAS4Message, XmlDocument doc)
-            {
-                RoutingInput routingInput = GetRoutingInputFrom(doc);
-
-                RoutingInputUserMessage actualMessage = routingInput.UserMessage;
-                UserMessage expectedMessage = expectedAS4Message.PrimaryUserMessage;
-
-                Assert.Equal(expectedMessage.Sender.Role, actualMessage.PartyInfo.To.Role);
-                Assert.Equal(
-                    expectedMessage.Sender.PartyIds.First().Id,
-                    actualMessage.PartyInfo.To.PartyId.First().Value);
-
-                Assert.Equal(expectedMessage.Receiver.Role, actualMessage.PartyInfo.From.Role);
-                Assert.Equal(
-                    expectedMessage.Receiver.PartyIds.First().Id,
-                    actualMessage.PartyInfo.From.PartyId.First().Value);
-            }
-
-            private static void AssertIfSignalReferenceUserMessage(AS4Message as4Message, XmlDocument doc)
-            {
-                string actualRefToMessageId = DeserializeMessagingHeader(doc).SignalMessage.First().MessageInfo.RefToMessageId;
-                string expectedUserMessageId = as4Message.PrimaryUserMessage.MessageId;
-=======
+            }
+        }
+
         [Fact]
         public void MultihopUserMessageCreatedWhenSpecifiedInPMode()
         {
             // Arrange
-            AS4Message as4Message = CreateAS4MessageWithPMode(CreateMultiHopPMode());
+            AS4Message as4Message = CreateAS4MessageWithPMode();
+            var context = new MessagingContext(as4Message) {SendingPMode = CreateMultiHopPMode()};
 
             // Act
-            XmlDocument doc = AS4XmlSerializer.ToDocument(as4Message, CancellationToken.None);
+            XmlDocument doc = AS4XmlSerializer.ToDocument(context, CancellationToken.None);
 
             // Assert
             var messagingNode = doc.SelectSingleNode("//*[local-name()='Messaging']") as XmlElement;
@@ -490,10 +327,7 @@
         {
             AS4Message as4Message = await CreateReceivedAS4Message(CreateMultiHopPMode());
 
-            var message = new InternalMessage
-            {
-                AS4Message = as4Message
-            };
+            var message = new MessagingContext(as4Message);
 
             // Create a receipt for this message.
             // Use the CreateReceiptStep, since there is no other way.
@@ -501,10 +335,9 @@
             StepResult result = await step.ExecuteAsync(message, CancellationToken.None);
 
             // The result should contain a signalmessage, which is a receipt.
-            Assert.True(result.InternalMessage.AS4Message.IsSignalMessage);
-
-            XmlDocument doc = AS4XmlSerializer.ToDocument(result.InternalMessage.AS4Message, CancellationToken.None);
->>>>>>> e2fbd75d
+            Assert.True(result.MessagingContext.AS4Message.IsSignalMessage);
+
+            XmlDocument doc = AS4XmlSerializer.ToDocument(result.MessagingContext, CancellationToken.None);
 
             // Following elements should be present:
             // - To element in the wsa namespace
@@ -515,74 +348,6 @@
             Assert.True(ContainsUserMessageElement(doc));
             AssertUserMessageMessagingElement(as4Message, doc);
 
-<<<<<<< HEAD
-            private static RoutingInput GetRoutingInputFrom(XmlDocument doc)
-            {
-                XmlNode routingInputNode = doc.AssertXmlNodeNotNull("RoutingInput");
-                return AS4XmlSerializer.FromString<RoutingInput>(routingInputNode.OuterXml);
-            }
-
-            [Fact]
-            public async Task CanDeserializeAndReSerializeMultiHopReceipt()
-            {
-                // Arrange
-                using (var stream = new MemoryStream(Encoding.UTF8.GetBytes(multihopreceipt)))
-                {
-                    // Act
-                    AS4Message multihopReceipt = await ExeciseSoapDeserialize(stream);
-
-                    // Assert
-                    Assert.NotNull(multihopReceipt?.PrimarySignalMessage?.MultiHopRouting);
-
-                    // Serialize the Deserialized receipt again, and make sure the RoutingInput element is present and correct.
-                    XmlDocument doc = ExerciseToDocument(multihopReceipt);
-                    doc.AssertXmlNodeNotNull("RoutingInput");
-                }
-            }
-
-            [Fact]
-            public async Task NonMultiHopReceipt_IfReceiptForNonMultiHop()
-            {
-                // Arrange
-                MessagingContext userMessage = await SimulatedReceivedUserMessageWithPMode(NonMultiHopPMode());
-                MessagingContext receipt = await CreateReferencedReceipt(userMessage);
-
-                // Act
-                XmlDocument doc = AS4XmlSerializer.ToDocument(receipt, CancellationToken.None);
-
-                // Assert
-                Assert.False(ContainsActionElementInNamespace(doc));
-                Assert.False(ContainsUserMessageElementInMultiHopNamespace(doc));
-                Assert.Null(doc.SelectSingleNode("//*[local-name()='RoutingInput']"));
-            }
-
-            private async Task<MessagingContext> SimulatedReceivedUserMessageWithPMode(
-                SendingProcessingMode pmode)
-            {
-                MessagingContext message = AS4UserMessageWithPMode(pmode);
-
-                // Serialize and deserialize the AS4 Message to simulate a received message.
-                using (var stream = new MemoryStream())
-                {
-                    await ExerciseSoapSerialize(message.AS4Message, stream);
-                    stream.Position = 0;
-                    AS4Message as4Message = await ExeciseSoapDeserialize(stream);
-
-                    return new MessagingContext(as4Message) {SendingPMode = pmode};
-                }
-            }
-
-            private static MessagingContext AS4UserMessageWithPMode(SendingProcessingMode pmode)
-            {
-                var sender = new Party("sender", new PartyId("senderId"));
-                var receiver = new Party("rcv", new PartyId("receiverId"));
-
-                AS4Message as4Message =
-                    new AS4MessageBuilder().WithUserMessage(new UserMessage {Sender = sender, Receiver = receiver})
-                                           .Build();
-
-                return new MessagingContext(as4Message) {SendingPMode = pmode};
-=======
             AssertIfSenderAndReceiverAreReversed(as4Message, doc);
         }
 
@@ -603,17 +368,19 @@
             AS4Message expectedAS4Message = await CreateReceivedAS4Message(CreateMultiHopPMode());
 
             Error error = new ErrorBuilder()
-                .WithOriginalAS4Message(expectedAS4Message)
                 .WithRefToEbmsMessageId(expectedAS4Message.PrimaryUserMessage.MessageId)
                 .Build();
+            
+            error.MultiHopRouting = AS4Mapper.Map<RoutingInputUserMessage>(expectedAS4Message?.PrimaryUserMessage);
 
             AS4Message errorMessage = new AS4MessageBuilder()
                 .WithSignalMessage(error)
-                .WithSendingPMode(CreateMultiHopPMode())
                 .Build();
 
+            var message = new MessagingContext(errorMessage) {SendingPMode = CreateMultiHopPMode()};
+
             // Act
-            XmlDocument document = AS4XmlSerializer.ToDocument(errorMessage, CancellationToken.None);
+            XmlDocument document = AS4XmlSerializer.ToDocument(message, CancellationToken.None);
 
             // Following elements should be present:
             // - To element in the wsa namespace
@@ -653,49 +420,20 @@
                 Assert.NotNull(multihopReceipt.PrimarySignalMessage.MultiHopRouting);
 
                 // Serialize the Deserialized receipt again, and make sure the RoutingInput element is present and correct.
-                XmlDocument doc = AS4XmlSerializer.ToDocument(multihopReceipt, CancellationToken.None);
+                XmlDocument doc = AS4XmlSerializer.ToDocument(new MessagingContext(multihopReceipt), CancellationToken.None);
 
                 XmlNode routingInput = doc.SelectSingleNode(@"//*[local-name()='RoutingInput']");
 
                 Assert.NotNull(routingInput);
->>>>>>> e2fbd75d
-            }
-        }
-
-<<<<<<< HEAD
-            [Fact]
-            public async Task TestCreateReferencedReceipt()
-            {
-                // Arrange
-                MessagingContext userMessage = await SimulatedReceivedUserMessageWithPMode(NonMultiHopPMode());
-
-                // Act
-                MessagingContext receipt = await CreateReferencedReceipt(userMessage);
-
-                // Assert
-                Assert.True(receipt.AS4Message.IsSignalMessage);
-            }
-
-            private static async Task<MessagingContext> CreateReferencedReceipt(MessagingContext context)
-            {
-                // Create a receipt for this message.
-                // Use the CreateReceiptStep, since there is no other way.
-                var step = new CreateAS4ReceiptStep();
-                StepResult result = await step.ExecuteAsync(context, CancellationToken.None);
-
-                return result.MessagingContext;
-            }
-
-            private static SendingProcessingMode MultiHopPMode()
-            {
-                return new SendingProcessingMode {Id = "multihop-pmode", MessagePackaging = {IsMultiHop = true}};
-=======
+            }
+        }
+
         [Fact]
         public async Task ReceiptMessageForNonMultiHopMessageIsNotMultiHop()
         {
             AS4Message as4Message = await CreateReceivedAS4Message(CreateNonMultiHopPMode());
 
-            var message = new InternalMessage {AS4Message = as4Message};
+            var message = new MessagingContext(as4Message);
 
             // Create a receipt for this message.
             // Use the CreateReceiptStep, since there is no other way.
@@ -703,9 +441,9 @@
             StepResult result = await step.ExecuteAsync(message, CancellationToken.None);
 
             // The result should contain a signalmessage, which is a receipt.
-            Assert.True(result.InternalMessage.AS4Message.IsSignalMessage);
-
-            XmlDocument doc = AS4XmlSerializer.ToDocument(result.InternalMessage.AS4Message, CancellationToken.None);
+            Assert.True(result.MessagingContext.AS4Message.IsSignalMessage);
+
+            XmlDocument doc = AS4XmlSerializer.ToDocument(result.MessagingContext, CancellationToken.None);
 
             // No MultiHop related elements may be present:
             // - No Action element in the wsa namespace
@@ -775,105 +513,39 @@
                 actualUserMessage.PartyInfo.From.PartyId.First().Value);
         }
 
-        private static AS4Message CreateAS4MessageWithPMode(SendingProcessingMode pmode)
+        private static AS4Message CreateAS4MessageWithPMode()
         {
             var sender = new Party("sender", new PartyId("senderId"));
             var receiver = new Party("rcv", new PartyId("receiverId"));
 
             return
-                new AS4MessageBuilder().WithSendingPMode(pmode)
-                                       .WithUserMessage(new UserMessage {Sender = sender, Receiver = receiver})
+                new AS4MessageBuilder().WithUserMessage(new UserMessage {Sender = sender, Receiver = receiver})
                                        .Build();
         }
 
         private static async Task<AS4Message> CreateReceivedAS4Message(SendingProcessingMode sendPMode)
         {
-            var message = CreateAS4Message(sendPMode);
+            var message = CreateAS4Message();
+            var context = new MessagingContext(message) {SendingPMode = sendPMode};
 
             var serializer = SerializerProvider.Default.Get(message.ContentType);
 
             // Serialize and deserialize the AS4 Message to simulate a received message.
             using (var stream = new MemoryStream())
             {
-                serializer.Serialize(message, stream, CancellationToken.None);
+                serializer.Serialize(context.AS4Message, stream, CancellationToken.None);
                 stream.Position = 0;
                 return await serializer.DeserializeAsync(stream, message.ContentType, CancellationToken.None);
->>>>>>> e2fbd75d
-            }
-
-<<<<<<< HEAD
-            private static SendingProcessingMode NonMultiHopPMode()
-            {
-                return new SendingProcessingMode {Id = "non-multihop-pmode", MessagePackaging = {IsMultiHop = false}};
-            }
-
-            private static bool ContainsUserMessageElementInMultiHopNamespace(XmlNode doc)
-            {
-                string xpath =
-                    $@"//*[local-name()='UserMessage' and namespace-uri()='{Constants.Namespaces.EbmsMultiHop}']";
-
-                return doc.SelectSingleNode(xpath) != null;
-            }
-
-            private static bool ContainsActionElementInNamespace(XmlNode doc)
-            {
-                string xpath = $@"//*[local-name()='Action' and namespace-uri()='{Constants.Namespaces.Addressing}']";
-
-                return doc.SelectSingleNode(xpath) != null;
-            }
-        }
-    }
-
-    public class SerializeReceipt : GivenSoapEnvelopeSerializerFacts
-    {
-        [Fact]
-        public void ThenNonRepudiationInfoElementBelongsToCorrectNamespace()
-        {
-            // Arrange
-            AS4Message as4Message =
-                new AS4MessageBuilder().WithSignalMessage(CreateReceiptWithNonRepudiationInfo()).Build();
-
-            // Act
-            XmlDocument document = ExerciseToDocument(as4Message);
-
-            // Assert
-            XmlNode node = document.AssertXmlNodeNotNull("NonRepudiationInformation");
-            Assert.Equal(Constants.Namespaces.EbmsXmlSignals, node.NamespaceURI);
-        }
-
-        private static Receipt CreateReceiptWithNonRepudiationInfo()
-        {
-            var references = new ArrayList {new System.Security.Cryptography.Xml.Reference()};
-
-            return new Receipt
-            {
-                NonRepudiationInformation =
-                    new NonRepudiationInformationBuilder().WithSignedReferences(references).Build()
-            };
-        }
-
-        [Fact]
-        public void ThenRelatedUserMessageElementBelongsToCorrectNamespace()
-        {
-            // Arrange
-            Receipt receipt = CreateReceiptWithRelatedUserMessageInfo();
-            AS4Message as4Message = new AS4MessageBuilder().WithSignalMessage(receipt).Build();
-
-            // Act
-            XmlDocument document = ExerciseToDocument(as4Message);
-
-            // Assert
-            XmlNode node = document.AssertXmlNodeNotNull("UserMessage");
-            Assert.Equal(Constants.Namespaces.EbmsXmlSignals, node.NamespaceURI);
-=======
-        private static AS4Message CreateAS4Message(SendingProcessingMode sendingPMode)
+            }
+        }
+
+        private static AS4Message CreateAS4Message()
         {
             var sender = new Party("sender", new PartyId("senderId"));
             var receiver = new Party("rcv", new PartyId("receiverId"));
 
             return new AS4MessageBuilder()
                 .WithUserMessage(new UserMessage { Sender = sender, Receiver = receiver })
-                .WithSendingPMode(sendingPMode)
                 .Build();
         }
 
@@ -897,7 +569,7 @@
 
             var as4Message = new AS4MessageBuilder().WithSignalMessage(receipt).Build();
 
-            XmlDocument document = AS4XmlSerializer.ToDocument(as4Message, CancellationToken.None);
+            XmlDocument document = AS4XmlSerializer.ToDocument(new MessagingContext(as4Message), CancellationToken.None);
 
             var node = document.SelectSingleNode(@"//*[local-name()='NonRepudiationInformation']");
 
@@ -912,7 +584,7 @@
 
             var as4Message = new AS4MessageBuilder().WithSignalMessage(receipt).Build();
 
-            XmlDocument document = AS4XmlSerializer.ToDocument(as4Message, CancellationToken.None);
+            XmlDocument document = AS4XmlSerializer.ToDocument(new MessagingContext(as4Message), CancellationToken.None);
 
             var node = document.SelectSingleNode(@"//*[local-name()='UserMessage']");
 
@@ -940,12 +612,6 @@
             };
 
             return receipt;
->>>>>>> e2fbd75d
-        }
-
-        private static Receipt CreateReceiptWithRelatedUserMessageInfo()
-        {
-            return new Receipt {UserMessage = new UserMessage("some-usermessage-id")};
-        } 
+        }
     }
 }