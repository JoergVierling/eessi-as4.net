﻿using System;
using System.IO;
using System.Linq;
using System.Security.Cryptography.X509Certificates;
using System.Security.Cryptography.Xml;
using System.Text;
using System.Threading;
using System.Threading.Tasks;
using System.Xml;
using System.Xml.Schema;
using Eu.EDelivery.AS4.Builders.Core;
using Eu.EDelivery.AS4.Common;
using Eu.EDelivery.AS4.Model.Core;
using Eu.EDelivery.AS4.Model.Internal;
using Eu.EDelivery.AS4.Model.PMode;
using Eu.EDelivery.AS4.Resources;
using Eu.EDelivery.AS4.Security.Encryption;
using Eu.EDelivery.AS4.Serialization;
using Eu.EDelivery.AS4.Singletons;
using Eu.EDelivery.AS4.Steps;
using Eu.EDelivery.AS4.Steps.Receive;
using Eu.EDelivery.AS4.TestUtils;
using Eu.EDelivery.AS4.UnitTests.Extensions;
using Eu.EDelivery.AS4.UnitTests.Model;
using Eu.EDelivery.AS4.UnitTests.Resources;
using Eu.EDelivery.AS4.Xml;
using FsCheck;
using FsCheck.Xunit;
using Moq;
using Xunit;
using static Eu.EDelivery.AS4.UnitTests.Properties.Resources;
using AgreementReference = Eu.EDelivery.AS4.Model.Core.AgreementReference;
using Error = Eu.EDelivery.AS4.Model.Core.Error;
using Party = Eu.EDelivery.AS4.Model.Core.Party;
using PartyId = Eu.EDelivery.AS4.Model.Core.PartyId;
using Property = FsCheck.Property;
using Receipt = Eu.EDelivery.AS4.Model.Core.Receipt;
using Service = Eu.EDelivery.AS4.Model.Core.Service;
using UserMessage = Eu.EDelivery.AS4.Model.Core.UserMessage;

namespace Eu.EDelivery.AS4.UnitTests.Serialization
{
    /// <summary>
    /// Testing <see cref="SoapEnvelopeSerializer" />
    /// </summary>
    public class GivenSoapEnvelopeSerializerFacts
    {
        /// <summary>
        /// Testing if the serializer succeeds
        /// </summary>
        public class GivenSoapEnvelopeSerializerSucceeds : GivenSoapEnvelopeSerializerFacts
        {
            private const string ServiceNamespace = "http://docs.oasis-open.org/ebxml-msg/ebms/v3.0/ns/core/200704/service";
            private const string ActionNamespace = "http://docs.oasis-open.org/ebxml-msg/ebms/v3.0/ns/core/200704/test";

            private static readonly XmlSchemaSet Soap12Schemas;

            static GivenSoapEnvelopeSerializerSucceeds()
            {
                var schemas = new XmlSchemaSet();
                using (var stringReader = new StringReader(Schemas.Soap12))
                {
                    XmlSchema schema = XmlSchema.Read(stringReader, (sender, args) => { });
                    schemas.Add(schema);
                }

                Soap12Schemas = schemas;
            }

            [Fact]
            public void ThenMpcAttributeIsCorrectlySerialized()
            {
                var userMessage = new UserMessage("some-message-id") { Mpc = "the-specified-mpc" };
                var as4Message = AS4Message.Create(userMessage);

                using (var messageStream = new MemoryStream())
                {
                    var sut = new SoapEnvelopeSerializer();

                    // Act
                    sut.Serialize(as4Message, messageStream, CancellationToken.None);

                    // Assert
                    messageStream.Position = 0;
                    var xmlDocument = new XmlDocument();
                    xmlDocument.Load(messageStream);

                    var userMessageNode = xmlDocument.SelectSingleNode("//*[local-name()='UserMessage']");
                    Assert.NotNull(userMessageNode);
                    Assert.Equal(userMessage.Mpc, userMessageNode.Attributes["mpc"].InnerText);
                }
            }

            [Fact]
            public async Task ThenDeserializeAS4MessageSucceedsAsync()
            {
                // Arrange
                using (MemoryStream memoryStream = AnonymousAS4UserMessage().ToStream())
                {
                    // Act
                    AS4Message message = await DeserializeAsSoap(memoryStream);

                    // Assert
                    Assert.Single(message.UserMessages);
                }
            }

            [Fact]
            public async void ThenParseUserMessageCollaborationInfoCorrectly()
            {
                using (var memoryStream = new MemoryStream(Encoding.UTF8.GetBytes(Samples.UserMessage)))
                {
                    // Act
                    AS4Message message = await DeserializeAsSoap(memoryStream);

                    // Assert
                    UserMessage userMessage = message.UserMessages.First();
                    Assert.Equal(ServiceNamespace, userMessage.CollaborationInfo.Service.Value);
                    Assert.Equal(ActionNamespace, userMessage.CollaborationInfo.Action);
                    Assert.Equal("eu:edelivery:as4:sampleconversation", userMessage.CollaborationInfo.ConversationId);
                }
            }

            [Fact]
            public async Task ThenParseUserMessagePropertiesParsedCorrectlyAsync()
            {
                using (var memoryStream = new MemoryStream(Encoding.UTF8.GetBytes(Samples.UserMessage)))
                {
                    // Act
                    AS4Message message = await DeserializeAsSoap(memoryStream);

                    // Assert
                    UserMessage userMessage = message.UserMessages.First();
                    Assert.NotNull(message);
                    Assert.Single(message.UserMessages);
                    Assert.Equal(1472800326948, userMessage.Timestamp.ToUnixTimeMilliseconds());
                }
            }

            [Fact]
            public async void ThenParseUserMessageReceiverCorrectly()
            {
                using (var memoryStream = new MemoryStream(Encoding.UTF32.GetBytes(Samples.UserMessage)))
                {
                    // Act
                    AS4Message message = await DeserializeAsSoap(memoryStream);

                    // Assert
                    UserMessage userMessage = message.UserMessages.First();
                    string receiverId = userMessage.Receiver.PartyIds.First().Id;
                    Assert.Equal("org:holodeckb2b:example:company:B", receiverId);
                    Assert.Equal("Receiver", userMessage.Receiver.Role);
                }
            }

            [Fact]
            public async void ThenParseUserMessageSenderCorrectly()
            {
                using (var memoryStream = new MemoryStream(Encoding.UTF8.GetBytes(Samples.UserMessage)))
                {
                    // Act
                    AS4Message message = await DeserializeAsSoap(memoryStream);

                    // Assert
                    UserMessage userMessage = message.UserMessages.First();
                    Assert.Equal("org:eu:europa:as4:example", userMessage.Sender.PartyIds.First().Id);
                    Assert.Equal("Sender", userMessage.Sender.Role);
                }
            }

            private static Task<AS4Message> DeserializeAsSoap(Stream str)
            {
                return new SoapEnvelopeSerializer().DeserializeAsync(str, Constants.ContentTypes.Soap, CancellationToken.None);
            }

            [Fact]
            public async Task AS4UserMessage_ValidatesWithXsdSchema()
            {
                // Arrange
                AS4Message userMessage = AnonymousAS4UserMessage();

                // Act / Assert
                await TestValidEbmsMessageEnvelopeFrom(userMessage);
            }

            [Fact]
            public async Task AS4NRRReceipt_ValidatesWithXsdSchema()
            {
                // Arrange
                AS4Message receiptMessage = AS4Message.Create(new FilledNRRReceipt());

                // Act / Assert
                await TestValidEbmsMessageEnvelopeFrom(receiptMessage);
            }

            [Fact]
            public async Task AS4MultiHopReceipt_ValidatesWithXsdSchema()
            {
                using (var messageStream = new MemoryStream(as4_multihop_message))
                {
                    // Arrange
                    AS4Message receiptMessage = await new MimeMessageSerializer(new SoapEnvelopeSerializer()).DeserializeAsync(
                        inputStream: messageStream,
                        contentType: "multipart/related; boundary=\"=-M/sMGEhQK8RBNg/21Nf7Ig==\";\ttype=\"application/soap+xml\"",
                        cancellationToken: CancellationToken.None);

                    // Act / Assert
                    await TestValidEbmsMessageEnvelopeFrom(receiptMessage);
                }
            }

            [Fact]
            public async Task AS4Error_ValidatesWithXsdSchema()
            {
                // Arrange
                AS4Message errorMessage = AS4Message.Create(new Error("message-id"));

                // Act / Assert
                await TestValidEbmsMessageEnvelopeFrom(errorMessage);
            }

            private static async Task TestValidEbmsMessageEnvelopeFrom(AS4Message message)
            {
                using (var targetStream = new MemoryStream())
                {
                    // Act
                    await new SoapEnvelopeSerializer().SerializeAsync(message, targetStream, CancellationToken.None);

                    // Assert
                    XmlDocument envelope = LoadInEnvelopeDocument(targetStream);
                    Assert.True(IsValidEbmsEnvelope(envelope));
                }
            }

            private static XmlDocument LoadInEnvelopeDocument(Stream targetStream)
            {
                targetStream.Position = 0;

                var envelope = new XmlDocument();
                envelope.Load(targetStream);

                return envelope;
            }

            [Fact]
            public void TestInvalidEnvelope()
            {
                // Arrange
                var envelope = new XmlDocument();
                envelope.LoadXml(Samples.UserMessage.Replace("UserMessage", "InvalidMessage"));

                // Act
                bool isValid = IsValidEbmsEnvelope(envelope);

                // Assert
                Assert.False(isValid);
            }

            private static bool IsValidEbmsEnvelope(XmlDocument envelopeDocument)
            {
                envelopeDocument.Schemas = Soap12Schemas;

                return ValidateEnvelope(envelopeDocument);
            }

            private static bool ValidateEnvelope(XmlDocument envelopeDocument)
            {
                var isValid = true;
                envelopeDocument.Validate((sender, args) =>
                {
                    isValid = false;
                });

                return isValid;
            }
        }

        public class AS4MessageSerializeFacts : GivenAS4MessageFacts
        {
            [CustomProperty]
            public Property Then_Service_Has_Only_Type_When_Defined(
                Guid value,
                Maybe<Guid> type)
            {
                // Arrange
                var user = new UserMessage($"user-{Guid.NewGuid()}");
                user.CollaborationInfo = 
                    new AS4.Model.Core.CollaborationInfo(
                        agreement: new AgreementReference("agreement"),
                        service: new Service(
                            value.ToString(), 
                            type.Select(t => t.ToString())),
                        action: "action",
                        conversationId: "conversation");

                // Act
                XmlDocument doc = SerializeSoapMessage(AS4Message.Create(user));

                // Assert
                XmlNode serviceNode = doc.SelectXmlNode(
                    "/s:Envelope/s:Header/ebms:Messaging/ebms:UserMessage/ebms:CollaborationInfo/ebms:Service");

                XmlAttribute serviceTypeAttr = serviceNode?.Attributes?["type"];

                return (serviceNode?.FirstChild?.Value == value.ToString())
                    .Label("Equal value")
                    .And(serviceTypeAttr == null && type == Maybe<Guid>.Nothing)
                    .Label("No service type present")
                    .Or(type.Select(t => t.ToString() == serviceTypeAttr?.Value).GetOrElse(false))
                    .Label("Equal service type");
            }

            [CustomProperty]
            public Property Then_AgreementReference_Is_Present_When_Defined(
                Maybe<Guid> value,
                Maybe<Guid> type)
            {
                // Arrange
                var a = value.Select(x => 
                    new AgreementReference(
                        value: x.ToString(), 
                        type: type.Select(t => t.ToString()), 
                        pmodeId: Maybe<string>.Nothing));

                var user = new UserMessage($"user-{Guid.NewGuid()}");
                user.CollaborationInfo =
                    new AS4.Model.Core.CollaborationInfo(
                        a, Service.TestService, Constants.Namespaces.TestAction, "1");

                // Act
                XmlDocument doc = SerializeSoapMessage(AS4Message.Create(user));

                // Assert
                XmlNode agreementNode = doc.SelectXmlNode(
                    "/s:Envelope/s:Header/ebms:Messaging/ebms:UserMessage/ebms:CollaborationInfo/ebms:AgreementRef");

                XmlAttribute agreementTypeAttr = agreementNode?.Attributes?["type"];

                Property noAgreementTagProp = 
                    (agreementNode == null && value == Maybe<Guid>.Nothing)
                    .Label("No agreement tag");

                Property equalValueProp = 
                    value.Select(v => v.ToString() == agreementNode?.InnerText)
                         .GetOrElse(false)
                         .Label("Equal agreement value");

                Property noTypeProp = 
                    (agreementTypeAttr == null && type == Maybe<Guid>.Nothing)
                    .Label("No agreement type");

                Property equalTypeProp = 
                    type.Select(t => t.ToString() == agreementTypeAttr?.Value)
                        .GetOrElse(false)
                        .Label("Equal agreement type");

                return noAgreementTagProp.Or(equalValueProp.And(noTypeProp).Or(equalTypeProp));
            }

            [Fact]
            public void Then_PayloadInfo_Is_Present_When_Defined()
            {
                // Arrange
                var user = new UserMessage($"user-{Guid.NewGuid()}");
                user.AddPartInfo(new AS4.Model.Core.PartInfo("cid:earth"));
                
                // Act
                XmlDocument doc = SerializeSoapMessage(AS4Message.Create(user));

                // Assert
                XmlNode payloadInfoTag = doc.SelectXmlNode(
                    "/s:Envelope/s:Header/ebms:Messaging/ebms:UserMessage/ebms:PayloadInfo");

                Assert.NotNull(payloadInfoTag);
                XmlNode partInfoTag = payloadInfoTag.FirstChild;
                Assert.Equal("cid:earth", partInfoTag.Attributes?["href"]?.Value);
            }

            [Property]
            public void ThenSerializeWithoutAttachmentsReturnsSoapMessage(Guid mpc)
            {
                // Act
                UserMessage userMessage = CreateUserMessage();
                AS4Message message = BuildAS4Message(mpc.ToString(), userMessage);

                using (var soapStream = new MemoryStream())
                {
                    XmlDocument document = SerializeSoapMessage(message, soapStream);
                    XmlNode envelopeElement = document.DocumentElement;

                    // Assert
                    Assert.NotNull(envelopeElement);
                    Assert.Equal(Constants.Namespaces.Soap12, envelopeElement.NamespaceURI);
                }
            }

            [Property]
            public void ThenPullRequestCorrectlySerialized(Guid mpc)
            {
                // Arrange
                UserMessage userMessage = CreateUserMessage();

                AS4Message message = BuildAS4Message(mpc.ToString(), userMessage);

                // Act
                using (var soapStream = new MemoryStream())
                {
                    XmlDocument document = SerializeSoapMessage(message, soapStream);

                    // Assert
                    XmlAttribute mpcAttribute = GetMpcAttribute(document);
                    Assert.NotNull(mpcAttribute);
                    Assert.Equal(mpc.ToString(), mpcAttribute.Value);
                }
            }

            private static XmlAttribute GetMpcAttribute(XmlDocument document)
            {
                const string node = "/s:Envelope/s:Header/ebms:Messaging/ebms:SignalMessage/ebms:PullRequest";
                XmlAttributeCollection attributes = document.SelectXmlNode(node).Attributes;

                return attributes?.Cast<XmlAttribute>().FirstOrDefault(x => x.Name == "mpc");
            }

            [Fact]
            public void ThenSaveToUserMessageCorrectlySerialized()
            {
                // Arrange
                UserMessage userMessage = CreateUserMessage();
                AS4Message message = AS4Message.Create(userMessage);

                // Act
                using (var soapStream = new MemoryStream())
                {
                    message.ContentType = Constants.ContentTypes.Soap;
                    XmlDocument document = SerializeSoapMessage(message, soapStream);

                    // Assert
                    Assert.NotNull(document.DocumentElement);
                    Assert.Contains("Envelope", document.DocumentElement.Name);
                }
            }

            [Fact]
            public void ThenXmlDocumentContainsOneMessagingHeader()
            {
                // Arrange
                using (var memoryStream = new MemoryStream())
                {
                    AS4Message dummyMessage = AnonymousAS4UserMessage();

                    // Act
                    new SoapEnvelopeSerializer().Serialize(dummyMessage, stream: memoryStream, cancellationToken: CancellationToken.None);

                    // Assert
                    AssertXmlDocumentContainsMessagingTag(memoryStream);
                }
            }

            private static void AssertXmlDocumentContainsMessagingTag(Stream stream)
            {
                stream.Position = 0;
                using (var reader = new XmlTextReader(stream))
                {
                    var document = new XmlDocument();
                    document.Load(reader);
                    XmlNodeList nodeList = document.GetElementsByTagName("eb:Messaging");
                    Assert.Equal(1, nodeList.Count);
                }
            }
        }

        private static AS4Message AnonymousAS4UserMessage()
        {
            return AS4Message.Create(CreateAnonymousUserMessage());
        }

        private static UserMessage CreateAnonymousUserMessage()
        {
            return new UserMessage("message-Id")
            {
                Receiver = new Party("Receiver", new PartyId(Guid.NewGuid().ToString())),
                Sender = new Party("Sender", new PartyId(Guid.NewGuid().ToString()))
            };
        }
    }

    public class GivenMultiHopSoapEnvelopeSerializerSucceeds
    {
        [Fact]
        public async Task DeserializeMultihopSignalMessage()
        {
            // Arrange
            const string contentType = "multipart/related; boundary=\"=-M/sMGEhQK8RBNg/21Nf7Ig==\";\ttype=\"application/soap+xml\"";
            string messageString = Encoding.UTF8.GetString(as4_multihop_message).Replace((char)0x1F, ' ');
            byte[] messageContent = Encoding.UTF8.GetBytes(messageString);
            using (var messageStream = new MemoryStream(messageContent))
            {
                var serializer = new MimeMessageSerializer(new SoapEnvelopeSerializer());

                // Act
                AS4Message actualMessage = await serializer.DeserializeAsync(messageStream, contentType, CancellationToken.None);

                // Assert
                Assert.True(actualMessage.IsSignalMessage);
            }
        }

        [Fact]
        public void MultihopUserMessageCreatedWhenSpecifiedInPMode()
        {
            // Arrange
            AS4Message as4Message = CreateAS4MessageWithPMode(CreateMultiHopPMode());

            // Act
            XmlDocument doc = AS4XmlSerializer.ToSoapEnvelopeDocument(as4Message, CancellationToken.None);

            // Assert
            AssertUserMessageMultihopHeaders(doc);
        }

        [Fact]
        public async Task MultihopUserMessageStillContainsMultihopHeadersWhenSerializeDeserializedMessage()
        {
            // Arrange
            var input = new MemoryStream(as4_multihop_usermessage);
            const string contentType =
                "multipart/related; boundary=\"=-AAB+iUI3phXyeG3w4aGnFA==\";\ttype=\"application/soap+xml\"";

            ISerializer sut = SerializerProvider.Default.Get(contentType);
            AS4Message deserialized = await sut.DeserializeAsync(input, contentType, CancellationToken.None);

            // Act
            XmlDocument doc = AS4XmlSerializer.ToSoapEnvelopeDocument(deserialized, CancellationToken.None);

            // Assert
            AssertUserMessageMultihopHeaders(doc);
        }

        private static void AssertUserMessageMultihopHeaders(XmlDocument doc)
        {
            var messagingNode = doc.SelectSingleNode("//*[local-name()='Messaging']") as XmlElement;

            Assert.NotNull(messagingNode);
            Assert.Equal(Constants.Namespaces.EbmsNextMsh, messagingNode.GetAttribute("role", Constants.Namespaces.Soap12));
            Assert.True(XmlConvert.ToBoolean(messagingNode.GetAttribute("mustUnderstand", Constants.Namespaces.Soap12)));
        }

        [Fact]
        public async void ReceiptMessageForMultihopUserMessageIsMultihop()
        {
            AS4Message as4Message = await CreateReceivedAS4Message(CreateMultiHopPMode());

            var message = new MessagingContext(as4Message, MessagingContextMode.Receive);

            StepResult result = await CreateReceiptForUserMessage(message, CreateMultiHopPMode());

            // The result should contain a signalmessage, which is a receipt.
            Assert.True(result.MessagingContext.AS4Message.IsSignalMessage);

            XmlDocument doc = AS4XmlSerializer.ToSoapEnvelopeDocument(result.MessagingContext.AS4Message, CancellationToken.None);

            // Following elements should be present:
            // - To element in the wsa namespace
            // - Action element in the wsa namespace
            // - UserElement in the multihop namespace.
            AssertToElement(doc);
            Assert.True(ContainsActionElement(doc));
            Assert.True(ContainsUserMessageElement(doc));
            AssertUserMessageMessagingElement(as4Message, doc);

            AssertIfSenderAndReceiverAreReversed(as4Message, doc);
        }

        private static void AssertUserMessageMessagingElement(AS4Message as4Message, XmlNode doc)
        {
            AssertMessagingElement(doc);

            string actualRefToMessageId = DeserializeMessagingHeader(doc).SignalMessage.First().MessageInfo.RefToMessageId;
            string expectedUserMessageId = as4Message.FirstUserMessage.MessageId;

            Assert.Equal(expectedUserMessageId, actualRefToMessageId);
        }

        [Fact]
        public async Task ErrorMessageForMultihopUserMessageIsMultihop()
        {
            // Arrange
            AS4Message expectedAS4Message = await CreateReceivedAS4Message(CreateMultiHopPMode());

            Error error = new ErrorBuilder()
                .WithRefToEbmsMessageId(expectedAS4Message.FirstUserMessage.MessageId)
                .Build();

            error.MultiHopRouting = AS4Mapper.Map<RoutingInputUserMessage>(expectedAS4Message.FirstUserMessage);


            AS4Message errorMessage = AS4Message.Create(error);


            // Act
            XmlDocument document = AS4XmlSerializer.ToSoapEnvelopeDocument(errorMessage, CancellationToken.None);

            // Following elements should be present:
            // - To element in the wsa namespace
            // - Action element in the wsa namespace
            // - UserElement in the multihop namespace.
            AssertToElement(document);
            Assert.True(ContainsActionElement(document));
            Assert.True(ContainsUserMessageElement(document));

            AssertMessagingElement(document);
            AssertIfSenderAndReceiverAreReversed(expectedAS4Message, document);
        }

        private static void AssertToElement(XmlNode doc)
        {
            XmlNode toAddressing =
                doc.SelectSingleNode($@"//*[local-name()='To' and namespace-uri()='{Constants.Namespaces.Addressing}']");

            Assert.NotNull(toAddressing);
            Assert.Equal(Constants.Namespaces.ICloud, toAddressing.InnerText);
        }

        [Fact]
        public async Task CanDeserializeAndReSerializeMultiHopReceipt()
        {
            using (var stream = new MemoryStream(Encoding.UTF8.GetBytes(multihopreceipt)))
            {
                AS4Message multihopReceipt =
                    await SerializerProvider.Default.Get(Constants.ContentTypes.Soap)
                                            .DeserializeAsync(
                                                stream,
                                                Constants.ContentTypes.Soap,
                                                CancellationToken.None);

                Assert.NotNull(multihopReceipt);
                Assert.NotNull(multihopReceipt.FirstSignalMessage);
                Assert.NotNull(multihopReceipt.FirstSignalMessage.MultiHopRouting);

                // Serialize the Deserialized receipt again, and make sure the RoutingInput element is present and correct.
                XmlDocument doc = AS4XmlSerializer.ToSoapEnvelopeDocument(multihopReceipt, CancellationToken.None);

                XmlNode routingInput = doc.SelectSingleNode(@"//*[local-name()='RoutingInput']");

                Assert.NotNull(routingInput);
            }
        }

        [Fact]
        public async Task ReceiptMessageForNonMultiHopMessageIsNotMultiHop()
        {
            AS4Message as4Message = await CreateReceivedAS4Message(CreateNonMultiHopPMode());

            var context = new MessagingContext(as4Message, MessagingContextMode.Unknown);

            StepResult result = await CreateReceiptForUserMessage(context, CreateNonMultiHopPMode());

            // The result should contain a signalmessage, which is a receipt.
            Assert.True(result.MessagingContext.AS4Message.IsSignalMessage);

            XmlDocument doc = AS4XmlSerializer.ToSoapEnvelopeDocument(result.MessagingContext.AS4Message, CancellationToken.None);

            // No MultiHop related elements may be present:
            // - No Action element in the wsa namespace
            // - No UserElement in the multihop namespace.
            // - No RoutingInput node
            Assert.False(ContainsActionElement(doc));
            Assert.False(ContainsUserMessageElement(doc));
            Assert.Null(doc.SelectSingleNode(@"//*[local-name()='RoutingInput']"));
        }

        private static async Task<StepResult> CreateReceiptForUserMessage(
            MessagingContext ctx,
            SendingProcessingMode responsePMode)
        {
            var stub = new Mock<IConfig>();
            stub.Setup(c => c.GetSendingPMode(responsePMode.Id))
                .Returns(responsePMode);

            ctx.ReceivingPMode = new ReceivingProcessingMode { ReplyHandling = { SendingPMode = responsePMode.Id } };

            // Create a receipt for this message.
            // Use the CreateReceiptStep, since there is no other way.
            var step = new CreateAS4ReceiptStep(stub.Object);
            return await step.ExecuteAsync(ctx);
        }

        private static bool ContainsUserMessageElement(XmlNode doc)
        {
            return doc.SelectSingleNode($@"//*[local-name()='UserMessage' and namespace-uri()='{Constants.Namespaces.EbmsMultiHop}']") != null;
        }

        private static bool ContainsActionElement(XmlNode doc)
        {
            return doc.SelectSingleNode($@"//*[local-name()='Action' and namespace-uri()='{Constants.Namespaces.Addressing}']") != null;
        }

        private static void AssertMessagingElement(XmlNode doc)
        {
            Messaging messaging = DeserializeMessagingHeader(doc);
            Assert.True(messaging.mustUnderstand1);
            Assert.Equal(Constants.Namespaces.EbmsNextMsh, messaging.role);
        }

        private static Messaging DeserializeMessagingHeader(XmlNode doc)
        {
            XmlNode messagingNode = doc.SelectSingleNode(@"//*[local-name()='Messaging']");
            Assert.NotNull(messagingNode);

            return AS4XmlSerializer.FromString<Messaging>(messagingNode.OuterXml);
        }

        private static void AssertIfSenderAndReceiverAreReversed(AS4Message expectedAS4Message, XmlNode doc)
        {
            XmlNode routingInputNode = doc.SelectSingleNode(@"//*[local-name()='RoutingInput']");
            Assert.NotNull(routingInputNode);
            var routingInput = AS4XmlSerializer.FromString<RoutingInput>(routingInputNode.OuterXml);

            RoutingInputUserMessage actualUserMessage = routingInput.UserMessage;
            UserMessage expectedUserMessage = expectedAS4Message.FirstUserMessage;

            Assert.Equal(expectedUserMessage.Sender.Role, actualUserMessage.PartyInfo.To.Role);
            Assert.Equal(
                expectedUserMessage.Sender.PartyIds.First().Id,
                actualUserMessage.PartyInfo.To.PartyId.First().Value);
            Assert.Equal(expectedUserMessage.Receiver.Role, actualUserMessage.PartyInfo.From.Role);
            Assert.Equal(
                expectedUserMessage.Receiver.PartyIds.First().Id,
                actualUserMessage.PartyInfo.From.PartyId.First().Value);
        }

        private static AS4Message CreateAS4MessageWithPMode(SendingProcessingMode pmode)
        {
            var sender = new Party("sender", new PartyId("senderId"));
            var receiver = new Party("rcv", new PartyId("receiverId"));

            return AS4Message.Create(new UserMessage { Sender = sender, Receiver = receiver }, pmode);
        }

        private static async Task<AS4Message> CreateReceivedAS4Message(SendingProcessingMode sendPMode)
        {

            AS4Message message = CreateAS4Message(sendPMode);
            var context = new MessagingContext(message, MessagingContextMode.Receive) { SendingPMode = sendPMode };

            ISerializer serializer = SerializerProvider.Default.Get(message.ContentType);

            // Serialize and deserialize the AS4 Message to simulate a received message.
            using (var stream = new MemoryStream())
            {
                serializer.Serialize(context.AS4Message, stream, CancellationToken.None);
                stream.Position = 0;

                return await serializer.DeserializeAsync(stream, message.ContentType, CancellationToken.None);
            }
        }

        private static AS4Message CreateAS4Message(SendingProcessingMode sendPMode)
        {
            var sender = new Party("sender", new PartyId("senderId"));
            var receiver = new Party("rcv", new PartyId("receiverId"));

            return AS4Message.Create(new UserMessage { Sender = sender, Receiver = receiver }, sendPMode);
        }

        private static SendingProcessingMode CreateMultiHopPMode()
        {
            return new SendingProcessingMode { Id = "multihop-pmode", MessagePackaging = { IsMultiHop = true } };
        }

        private static SendingProcessingMode CreateNonMultiHopPMode()
        {
            return new SendingProcessingMode { Id = "multihop-pmode", MessagePackaging = { IsMultiHop = false } };
        }
    }

    public class GivenReceiptSerializationSucceeds : GivenSoapEnvelopeSerializerFacts
    {
        [Fact]
        public void ThenNonRepudiationInfoElementBelongsToCorrectNamespace()
        {
            var receipt = CreateReceiptWithNonRepudiationInfo();

            var as4Message = AS4Message.Create(receipt);

            XmlDocument document = AS4XmlSerializer.ToSoapEnvelopeDocument(as4Message, CancellationToken.None);

            var node = document.SelectSingleNode(@"//*[local-name()='NonRepudiationInformation']");

            Assert.NotNull(node);
            Assert.Equal(Constants.Namespaces.EbmsXmlSignals, node.NamespaceURI);
        }

        [Fact]
        public void ThenRelatedUserMessageElementBelongsToCorrectNamespace()
        {
            var receipt = CreateReceiptWithRelatedUserMessageInfo();

            var as4Message = AS4Message.Create(receipt);

            XmlDocument document = AS4XmlSerializer.ToSoapEnvelopeDocument(as4Message, CancellationToken.None);

            var node = document.SelectSingleNode(@"//*[local-name()='UserMessage']");

            Assert.NotNull(node);
            Assert.Equal(Constants.Namespaces.EbmsXmlSignals, node.NamespaceURI);
        }

        private static Receipt CreateReceiptWithNonRepudiationInfo()
        {
<<<<<<< HEAD
            var nnri = new[]
            {
                new System.Security.Cryptography.Xml.Reference
                {
                    Uri = $"uri-{Guid.NewGuid()}",
                    TransformChain = new TransformChain(),
                    DigestMethod = $"digestmethod-{Guid.NewGuid()}",
                    DigestValue = new byte[] { 1, 2, 3 }
                }
            };

            var receipt = new Receipt
            {
                NonRepudiationInformation = new NonRepudiationInformationBuilder().WithSignedReferences(nnri).Build()
            };

            return receipt;
=======
            var nnri = new[] { new System.Security.Cryptography.Xml.Reference() };
            return new Receipt(
                $"user-{Guid.NewGuid()}", 
                new NonRepudiationInformationBuilder().WithSignedReferences(nnri).Build());
>>>>>>> d7a0138a
        }

        private static Receipt CreateReceiptWithRelatedUserMessageInfo()
        {
            string ebmsMessageId = $"user-{Guid.NewGuid()}";
            return new Receipt(ebmsMessageId, new UserMessage(ebmsMessageId));
        }
    }

    public class GivenReserializationFacts
    {
        [Fact]
        public async Task ReserializedMessageHasUntouchedSoapEnvelope()
        {
            AS4Message deserializedAS4Message = await DeserializeToAS4Message(rssbus_message, @"multipart/related;boundary=""NSMIMEBoundary__e5cfd617-6cec-4276-b190-23f0b25d9d4d"";type=""application/soap+xml"";start=""<_7a711d7c-4d1c-4ce7-ab38-794a01b445e1>""");
            AS4Message reserializedAS4Message = await AS4MessageUtils.SerializeDeserializeAsync(deserializedAS4Message);

            Assert.Equal(deserializedAS4Message.EnvelopeDocument.OuterXml, reserializedAS4Message.EnvelopeDocument.OuterXml);
        }

        [Fact]
        public async Task CanDeserializeEncryptAndSerializeSignedMessageWithUntouchedMessagingHeader()
        {
            // Arrange: retrieve an existing signed AS4 Message and encrypt it. 
            //          Serialize it again to inspect the Soap envelope of the modified message.

            AS4Message deserializedAS4Message = await DeserializeToAS4Message(signed_holodeck_message, @"multipart/related;boundary=""MIMEBoundary_bcb27a6f984295aa9962b01ef2fb3e8d982de76d061ab23f""");

            var originalSecurityHeader = deserializedAS4Message.SecurityHeader.GetXml().CloneNode(deep: true);

            X509Certificate2 encryptionCertificate = new X509Certificate2(certificate_as4, certificate_password);

            // Act: Encrypt the message
            deserializedAS4Message.Encrypt(new KeyEncryptionConfiguration(encryptionCertificate),
                                           DataEncryptionConfiguration.Default);
            
            // Assert: the soap envelope of the encrypted message should not be equal to the
            //         envelope of the original message since there should be modifications in
            //         the security header.
            Assert.NotEqual(originalSecurityHeader.OuterXml, deserializedAS4Message.EnvelopeDocument.OuterXml);

            // Serialize it again; the Soap envelope should remain intact, besides
            // some changes that have been made to the security header.
            var reserializedAS4Message = await AS4MessageUtils.SerializeDeserializeAsync(deserializedAS4Message);

            // Assert: The soap envelopes of both messages should be equal if the 
            //         SecurityHeader is not taken into consideration.

            RemoveSecurityHeaderFromMessageEnvelope(reserializedAS4Message);
            RemoveSecurityHeaderFromMessageEnvelope(deserializedAS4Message);

            Assert.Equal(reserializedAS4Message.EnvelopeDocument.OuterXml, deserializedAS4Message.EnvelopeDocument.OuterXml);
        }

        private static async Task<AS4Message> DeserializeToAS4Message(byte[] content, string contentType)
        {
            // Note that the stream cannot be disposed here, since the AS4Message needs to
            // keep an open reference to it so that it can access the attachments.
            var stream = new MemoryStream(content);

            var serializer = SerializerProvider.Default.Get(contentType);

            return await serializer.DeserializeAsync(stream, contentType, CancellationToken.None);
        }

        private static void RemoveSecurityHeaderFromMessageEnvelope(AS4Message as4Message)
        {
            var headerNode = as4Message.EnvelopeDocument.SelectSingleNode("//*[local-name()='Header']");

            if (headerNode == null)
            {
                return;
            }

            var securityHeader = headerNode.SelectSingleNode("//*[local-name()='Security']");
            if (securityHeader != null)
            {
                headerNode.RemoveChild(securityHeader);
            }
        }
    }
}<|MERGE_RESOLUTION|>--- conflicted
+++ resolved
@@ -809,7 +809,6 @@
 
         private static Receipt CreateReceiptWithNonRepudiationInfo()
         {
-<<<<<<< HEAD
             var nnri = new[]
             {
                 new System.Security.Cryptography.Xml.Reference
@@ -821,18 +820,9 @@
                 }
             };
 
-            var receipt = new Receipt
-            {
-                NonRepudiationInformation = new NonRepudiationInformationBuilder().WithSignedReferences(nnri).Build()
-            };
-
-            return receipt;
-=======
-            var nnri = new[] { new System.Security.Cryptography.Xml.Reference() };
             return new Receipt(
                 $"user-{Guid.NewGuid()}", 
                 new NonRepudiationInformationBuilder().WithSignedReferences(nnri).Build());
->>>>>>> d7a0138a
         }
 
         private static Receipt CreateReceiptWithRelatedUserMessageInfo()
