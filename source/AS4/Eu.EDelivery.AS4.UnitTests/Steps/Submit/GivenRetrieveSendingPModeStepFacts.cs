﻿using System;
using System.Threading;
using System.Threading.Tasks;
using Eu.EDelivery.AS4.Common;
using Eu.EDelivery.AS4.Exceptions;
using Eu.EDelivery.AS4.Model;
using Eu.EDelivery.AS4.Model.Common;
using Eu.EDelivery.AS4.Model.Internal;
using Eu.EDelivery.AS4.Model.PMode;
using Eu.EDelivery.AS4.Model.Submit;
using Eu.EDelivery.AS4.Steps;
using Eu.EDelivery.AS4.Steps.Submit;
using Eu.EDelivery.AS4.UnitTests.Common;
using Eu.EDelivery.AS4.UnitTests.Model.PMode;
using Moq;
using Xunit;
using CollaborationInfo = Eu.EDelivery.AS4.Model.Common.CollaborationInfo;

namespace Eu.EDelivery.AS4.UnitTests.Steps.Submit
{
    /// <summary>
    /// Testing <see cref="RetrieveSendingPModeStep" />
    /// </summary>
    public class GivenRetrieveSendingPModeStepFacts
    {
        private Mock<IConfig> _mockedConfig;
        private readonly string _pmodeId;
        private RetrieveSendingPModeStep _step;

        public GivenRetrieveSendingPModeStepFacts()
        {
            this._step = new RetrieveSendingPModeStep(StubConfig.Instance);
            this._pmodeId = "01-pmode";
            this._mockedConfig = new Mock<IConfig>();
            this._mockedConfig
                .Setup(c => c.GetSendingPMode(It.IsAny<string>()))
                .Returns(GetStubWrongProcessingMode());
        }

        private SendingProcessingMode GetStubWrongProcessingMode()
        {
            Console.WriteLine(Thread.CurrentThread.ManagedThreadId);
<<<<<<< HEAD
            return new SendingProcessingMode
            {
                Id = this._pmodeId
            };
=======
            return new SendingProcessingMode {Id = _pmodeId};
        }

        private static SendingProcessingMode GetStubRightProcessingMode()
        {
            Console.WriteLine(Thread.CurrentThread.ManagedThreadId);
            return new ValidStubSendingPModeFactory().Create();
>>>>>>> 8240d941
        }

        private SubmitMessage GetStubSubmitMessage()
        {
            return new SubmitMessage
            {
                Collaboration = new CollaborationInfo
                {
                    AgreementRef = new Agreement
                    {
                        PModeId = this._pmodeId
                    }
                }
            };
        }

        /// <summary>
        /// Testing if the Step fails
        /// for the "Execute" Method
        /// </summary>
        public class GivenInalidArgumentsForExecute : GivenRetrieveSendingPModeStepFacts
        {
            [Fact]
            public async Task ThenExecuteMethodRetrievesPModeFailsWithInvalidPModeAsync()
            {
                // Arrange
                var internalMessage = new InternalMessage(base.GetStubSubmitMessage());
                base._step = new RetrieveSendingPModeStep(base._mockedConfig.Object);
                
                // Act / Assert
                await
                    Assert.ThrowsAsync<AS4Exception>(
                        () => base._step.ExecuteAsync(internalMessage, CancellationToken.None));
            }

            [Fact]
            public async Task ThenExecuteRetrievesPModeSucceedsWithTwoStepsAsync()
            {
                // Arrange
                var internalMessage = new InternalMessage(base.GetStubSubmitMessage());
                base._mockedConfig = new Mock<IConfig>();
                base._mockedConfig
                    .Setup(c => c.GetSendingPMode(It.IsAny<string>()))
                    .Returns(new ValidStubSendingPModeFactory().Create(_pmodeId));
                
                // Act
                var step1 = new RetrieveSendingPModeStep(base._mockedConfig.Object);
                var step2 = new RetrieveSendingPModeStep(base._mockedConfig.Object);

                StepResult result1 = null, result2 = null;
                await Task.Run(async () => result1 = await step1.ExecuteAsync(internalMessage, CancellationToken.None));
                await Task.Run(async() => result2 = await step2.ExecuteAsync(internalMessage, CancellationToken.None));

                // Assert
                Assert.NotNull(result1);
                Assert.NotNull(result2);
                Assert.Equal(result1.InternalMessage.SendingPModeString, result2.InternalMessage.SendingPModeString);
            }
        }
    }
}<|MERGE_RESOLUTION|>--- conflicted
+++ resolved
@@ -1,9 +1,9 @@
 ﻿using System;
+using System.Security.Cryptography.X509Certificates;
 using System.Threading;
 using System.Threading.Tasks;
 using Eu.EDelivery.AS4.Common;
 using Eu.EDelivery.AS4.Exceptions;
-using Eu.EDelivery.AS4.Model;
 using Eu.EDelivery.AS4.Model.Common;
 using Eu.EDelivery.AS4.Model.Internal;
 using Eu.EDelivery.AS4.Model.PMode;
@@ -14,7 +14,6 @@
 using Eu.EDelivery.AS4.UnitTests.Model.PMode;
 using Moq;
 using Xunit;
-using CollaborationInfo = Eu.EDelivery.AS4.Model.Common.CollaborationInfo;
 
 namespace Eu.EDelivery.AS4.UnitTests.Steps.Submit
 {
@@ -29,23 +28,15 @@
 
         public GivenRetrieveSendingPModeStepFacts()
         {
-            this._step = new RetrieveSendingPModeStep(StubConfig.Instance);
-            this._pmodeId = "01-pmode";
-            this._mockedConfig = new Mock<IConfig>();
-            this._mockedConfig
-                .Setup(c => c.GetSendingPMode(It.IsAny<string>()))
-                .Returns(GetStubWrongProcessingMode());
+            _step = new RetrieveSendingPModeStep(StubConfig.Instance);
+            _pmodeId = "01-pmode";
+            _mockedConfig = new Mock<IConfig>();
+            _mockedConfig.Setup(c => c.GetSendingPMode(It.IsAny<string>())).Returns(GetStubWrongProcessingMode());
         }
 
         private SendingProcessingMode GetStubWrongProcessingMode()
         {
             Console.WriteLine(Thread.CurrentThread.ManagedThreadId);
-<<<<<<< HEAD
-            return new SendingProcessingMode
-            {
-                Id = this._pmodeId
-            };
-=======
             return new SendingProcessingMode {Id = _pmodeId};
         }
 
@@ -53,20 +44,13 @@
         {
             Console.WriteLine(Thread.CurrentThread.ManagedThreadId);
             return new ValidStubSendingPModeFactory().Create();
->>>>>>> 8240d941
         }
 
         private SubmitMessage GetStubSubmitMessage()
         {
             return new SubmitMessage
             {
-                Collaboration = new CollaborationInfo
-                {
-                    AgreementRef = new Agreement
-                    {
-                        PModeId = this._pmodeId
-                    }
-                }
+                Collaboration = new CollaborationInfo {AgreementRef = new Agreement {PModeId = _pmodeId}}
             };
         }
 
@@ -80,32 +64,29 @@
             public async Task ThenExecuteMethodRetrievesPModeFailsWithInvalidPModeAsync()
             {
                 // Arrange
-                var internalMessage = new InternalMessage(base.GetStubSubmitMessage());
-                base._step = new RetrieveSendingPModeStep(base._mockedConfig.Object);
-                
+                var internalMessage = new InternalMessage(GetStubSubmitMessage());
+                _step = new RetrieveSendingPModeStep(_mockedConfig.Object);
+
                 // Act / Assert
-                await
-                    Assert.ThrowsAsync<AS4Exception>(
-                        () => base._step.ExecuteAsync(internalMessage, CancellationToken.None));
+                await Assert.ThrowsAsync<AS4Exception>(
+                    () => _step.ExecuteAsync(internalMessage, CancellationToken.None));
             }
 
             [Fact]
             public async Task ThenExecuteRetrievesPModeSucceedsWithTwoStepsAsync()
             {
                 // Arrange
-                var internalMessage = new InternalMessage(base.GetStubSubmitMessage());
-                base._mockedConfig = new Mock<IConfig>();
-                base._mockedConfig
-                    .Setup(c => c.GetSendingPMode(It.IsAny<string>()))
-                    .Returns(new ValidStubSendingPModeFactory().Create(_pmodeId));
-                
+                var internalMessage = new InternalMessage(GetStubSubmitMessage());
+                _mockedConfig = new Mock<IConfig>();
+                _mockedConfig.Setup(c => c.GetSendingPMode(It.IsAny<string>())).Returns(GetStubRightProcessingMode());
+
                 // Act
-                var step1 = new RetrieveSendingPModeStep(base._mockedConfig.Object);
-                var step2 = new RetrieveSendingPModeStep(base._mockedConfig.Object);
+                var step1 = new RetrieveSendingPModeStep(_mockedConfig.Object);
+                var step2 = new RetrieveSendingPModeStep(_mockedConfig.Object);
 
                 StepResult result1 = null, result2 = null;
                 await Task.Run(async () => result1 = await step1.ExecuteAsync(internalMessage, CancellationToken.None));
-                await Task.Run(async() => result2 = await step2.ExecuteAsync(internalMessage, CancellationToken.None));
+                await Task.Run(async () => result2 = await step2.ExecuteAsync(internalMessage, CancellationToken.None));
 
                 // Assert
                 Assert.NotNull(result1);
