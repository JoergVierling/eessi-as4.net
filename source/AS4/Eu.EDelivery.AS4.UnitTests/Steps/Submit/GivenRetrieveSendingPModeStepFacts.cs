﻿using System;
using System.Threading;
using System.Threading.Tasks;
using Eu.EDelivery.AS4.Common;
using Eu.EDelivery.AS4.Exceptions;
using Eu.EDelivery.AS4.Model.Common;
using Eu.EDelivery.AS4.Model.Internal;
using Eu.EDelivery.AS4.Model.PMode;
using Eu.EDelivery.AS4.Model.Submit;
using Eu.EDelivery.AS4.Steps;
using Eu.EDelivery.AS4.Steps.Submit;
using Eu.EDelivery.AS4.UnitTests.Common;
using Eu.EDelivery.AS4.UnitTests.Model.PMode;
using Moq;
using Xunit;

namespace Eu.EDelivery.AS4.UnitTests.Steps.Submit
{
    /// <summary>
    /// Testing <see cref="RetrieveSendingPModeStep" />
    /// </summary>
    public class GivenRetrieveSendingPModeStepFacts
    {
        private Mock<IConfig> _mockedConfig;
        private readonly string _pmodeId;
        private RetrieveSendingPModeStep _step;

        public GivenRetrieveSendingPModeStepFacts()
        {
            _step = new RetrieveSendingPModeStep(StubConfig.Instance);
            _pmodeId = "01-pmode";
            _mockedConfig = new Mock<IConfig>();
            _mockedConfig.Setup(c => c.GetSendingPMode(It.IsAny<string>())).Returns(GetStubWrongProcessingMode());
        }

        private SendingProcessingMode GetStubWrongProcessingMode()
        {
            Console.WriteLine(Thread.CurrentThread.ManagedThreadId);
            return new SendingProcessingMode {Id = _pmodeId};
        }

<<<<<<< HEAD
=======
        private SendingProcessingMode GetStubRightProcessingMode()
        {
            Console.WriteLine(Thread.CurrentThread.ManagedThreadId);
            return new SendingProcessingMode
            {
                Id = _pmodeId,
                PushConfiguration = new PushConfiguration {Protocol = new Protocol {Url = "http://127.0.0.1/msh"}},
                Security =
                    new AS4.Model.PMode.Security
                    {
                        Signing =
                            new Signing
                            {
                                PrivateKeyFindValue = "My",
                                PrivateKeyFindType = X509FindType.FindBySubjectName,
                                Algorithm = "http://www.w3.org/2001/04/xmldsig-more#rsa-sha256",
                                HashFunction = "http://www.w3.org/2001/04/xmlenc#sha256"
                            }
                    }
            };
        }

>>>>>>> c02550fd
        private SubmitMessage GetStubSubmitMessage()
        {
            return new SubmitMessage
            {
                Collaboration = new CollaborationInfo {AgreementRef = new Agreement {PModeId = _pmodeId}}
            };
        }

        /// <summary>
        /// Testing if the Step fails
        /// for the "Execute" Method
        /// </summary>
        public class GivenInalidArgumentsForExecute : GivenRetrieveSendingPModeStepFacts
        {
            [Fact]
            public async Task ThenExecuteMethodRetrievesPModeFailsWithInvalidPModeAsync()
            {
                // Arrange
<<<<<<< HEAD
                var internalMessage = new InternalMessage(base.GetStubSubmitMessage());
                base._step = new RetrieveSendingPModeStep(base._mockedConfig.Object);
                
=======
                var internalMessage = new InternalMessage(GetStubSubmitMessage());
                _step = new RetrieveSendingPModeStep(_mockedConfig.Object);

>>>>>>> c02550fd
                // Act / Assert
                await Assert.ThrowsAsync<AS4Exception>(
                    () => _step.ExecuteAsync(internalMessage, CancellationToken.None));
            }

            [Fact]
            public async Task ThenExecuteRetrievesPModeSucceedsWithTwoStepsAsync()
            {
                // Arrange
<<<<<<< HEAD
                var internalMessage = new InternalMessage(base.GetStubSubmitMessage());
                base._mockedConfig = new Mock<IConfig>();
                base._mockedConfig
                    .Setup(c => c.GetSendingPMode(It.IsAny<string>()))
                    .Returns(new ValidStubSendingPModeFactory().Create(_pmodeId));
                
=======
                var internalMessage = new InternalMessage(GetStubSubmitMessage());
                _mockedConfig = new Mock<IConfig>();
                _mockedConfig.Setup(c => c.GetSendingPMode(It.IsAny<string>())).Returns(GetStubRightProcessingMode());

>>>>>>> c02550fd
                // Act
                var step1 = new RetrieveSendingPModeStep(_mockedConfig.Object);
                var step2 = new RetrieveSendingPModeStep(_mockedConfig.Object);

                StepResult result1 = null, result2 = null;
                await Task.Run(async () => result1 = await step1.ExecuteAsync(internalMessage, CancellationToken.None));
                await Task.Run(async () => result2 = await step2.ExecuteAsync(internalMessage, CancellationToken.None));

                // Assert
                Assert.NotNull(result1);
                Assert.NotNull(result2);
                Assert.Equal(result1.InternalMessage.SendingPModeString, result2.InternalMessage.SendingPModeString);
            }
        }
    }
}<|MERGE_RESOLUTION|>--- conflicted
+++ resolved
@@ -1,4 +1,5 @@
 ﻿using System;
+using System.Security.Cryptography.X509Certificates;
 using System.Threading;
 using System.Threading.Tasks;
 using Eu.EDelivery.AS4.Common;
@@ -10,7 +11,6 @@
 using Eu.EDelivery.AS4.Steps;
 using Eu.EDelivery.AS4.Steps.Submit;
 using Eu.EDelivery.AS4.UnitTests.Common;
-using Eu.EDelivery.AS4.UnitTests.Model.PMode;
 using Moq;
 using Xunit;
 
@@ -39,8 +39,6 @@
             return new SendingProcessingMode {Id = _pmodeId};
         }
 
-<<<<<<< HEAD
-=======
         private SendingProcessingMode GetStubRightProcessingMode()
         {
             Console.WriteLine(Thread.CurrentThread.ManagedThreadId);
@@ -63,7 +61,6 @@
             };
         }
 
->>>>>>> c02550fd
         private SubmitMessage GetStubSubmitMessage()
         {
             return new SubmitMessage
@@ -82,15 +79,9 @@
             public async Task ThenExecuteMethodRetrievesPModeFailsWithInvalidPModeAsync()
             {
                 // Arrange
-<<<<<<< HEAD
-                var internalMessage = new InternalMessage(base.GetStubSubmitMessage());
-                base._step = new RetrieveSendingPModeStep(base._mockedConfig.Object);
-                
-=======
                 var internalMessage = new InternalMessage(GetStubSubmitMessage());
                 _step = new RetrieveSendingPModeStep(_mockedConfig.Object);
 
->>>>>>> c02550fd
                 // Act / Assert
                 await Assert.ThrowsAsync<AS4Exception>(
                     () => _step.ExecuteAsync(internalMessage, CancellationToken.None));
@@ -100,19 +91,10 @@
             public async Task ThenExecuteRetrievesPModeSucceedsWithTwoStepsAsync()
             {
                 // Arrange
-<<<<<<< HEAD
-                var internalMessage = new InternalMessage(base.GetStubSubmitMessage());
-                base._mockedConfig = new Mock<IConfig>();
-                base._mockedConfig
-                    .Setup(c => c.GetSendingPMode(It.IsAny<string>()))
-                    .Returns(new ValidStubSendingPModeFactory().Create(_pmodeId));
-                
-=======
                 var internalMessage = new InternalMessage(GetStubSubmitMessage());
                 _mockedConfig = new Mock<IConfig>();
                 _mockedConfig.Setup(c => c.GetSendingPMode(It.IsAny<string>())).Returns(GetStubRightProcessingMode());
 
->>>>>>> c02550fd
                 // Act
                 var step1 = new RetrieveSendingPModeStep(_mockedConfig.Object);
                 var step2 = new RetrieveSendingPModeStep(_mockedConfig.Object);
