﻿using System;
using System.Linq;
using System.Threading;
using System.Threading.Tasks;
using Eu.EDelivery.AS4.Common;
using Eu.EDelivery.AS4.Entities;
using Eu.EDelivery.AS4.Factories;
using Eu.EDelivery.AS4.Model.Internal;
using Eu.EDelivery.AS4.Model.PMode;
using Eu.EDelivery.AS4.Serialization;
using Eu.EDelivery.AS4.Steps.ReceptionAwareness;
using Eu.EDelivery.AS4.UnitTests.Common;
using Eu.EDelivery.AS4.UnitTests.Repositories;
using Xunit;
using EntityReceptionAwareness = Eu.EDelivery.AS4.Entities.ReceptionAwareness;

namespace Eu.EDelivery.AS4.UnitTests.Steps.ReceptionAwareness
{
    /// <summary>
    /// Testing <see cref="ReceptionAwarenessUpdateDatastoreStep" />
    /// </summary>
    public class GivenReceptionAwarenessUpdateDatastoreStepFacts : GivenDatastoreFacts
    {
        public GivenReceptionAwarenessUpdateDatastoreStepFacts()
        {
            IdentifierFactory.Instance.SetContext(StubConfig.Instance);
        }

        public class GivenValidArguments : GivenReceptionAwarenessUpdateDatastoreStepFacts
        {
            [Fact]
            public async Task ThenMessageIsAlreadyAwnseredAsync()
            {
                // Arrange
                EntityReceptionAwareness awareness = InsertAlreadyAnsweredMessage();

<<<<<<< HEAD
                var internalMessage = new MessagingContext(awareness);
                var step = new ReceptionAwarenessUpdateDatastoreStep(StubMessageBodyPersister.Default);
=======
                var internalMessage = new InternalMessage {ReceptionAwareness = awareness};
                var step = new ReceptionAwarenessUpdateDatastoreStep(StubMessageBodyStore.Default);
>>>>>>> e2fbd75d

                // Act
                await step.ExecuteAsync(internalMessage, CancellationToken.None);

                // Assert
                AssertReceptionAwareness(awareness.InternalMessageId, x => Assert.Equal(ReceptionStatus.Completed, x.Status));
            }

            private EntityReceptionAwareness InsertAlreadyAnsweredMessage()
            {
                EntityReceptionAwareness awareness = CreateDefaultReceptionAwareness();

                InsertReceptionAwareness(awareness);

                ArrangeMessageIsAlreadyAnswered(awareness.InternalMessageId);

                return awareness;
            }

            private void ArrangeMessageIsAlreadyAnswered(string messageId)
            {
                using (var context = new DatastoreContext(Options))
                {
                    var inMessage = new InMessage {EbmsMessageId = "message-id", EbmsRefToMessageId = messageId};
                    context.InMessages.Add(inMessage);
                    context.SaveChanges();
                }
            }

            [Fact]
            public async Task ThenMessageIsUnansweredAsync()
            {
                // Arrange
                EntityReceptionAwareness awareness = CreateDefaultReceptionAwareness();
                awareness.CurrentRetryCount = awareness.TotalRetryCount;
                InsertReceptionAwareness(awareness);
                InsertOutMessage(awareness.InternalMessageId);

<<<<<<< HEAD
                var internalMessage = new MessagingContext(awareness);
                var step = new ReceptionAwarenessUpdateDatastoreStep(StubMessageBodyPersister.Default);
=======
                var internalMessage = new InternalMessage {ReceptionAwareness = awareness};
                var step = new ReceptionAwarenessUpdateDatastoreStep(StubMessageBodyStore.Default);
>>>>>>> e2fbd75d

                // Act
                await step.ExecuteAsync(internalMessage, CancellationToken.None);

                // Assert
                AssertInMessage(awareness.InternalMessageId);
                AssertReceptionAwareness(awareness.InternalMessageId, x => Assert.Equal(ReceptionStatus.Completed, x.Status));
            }

            [Fact]
            public async Task ThenStatusIsResetToPending()
            {
                // Arrange
                EntityReceptionAwareness awareness = CreateDefaultReceptionAwareness();
                awareness.CurrentRetryCount = 0;
                // When the DataReceiver receives a ReceptionAwareness item, it's status is Locked to Busy.
                awareness.Status = ReceptionStatus.Busy; 

                InsertReceptionAwareness(awareness);
                InsertOutMessage(awareness.InternalMessageId);

<<<<<<< HEAD
                var internalMessage = new MessagingContext(awareness);
                var step = new ReceptionAwarenessUpdateDatastoreStep(StubMessageBodyPersister.Default);
=======
                var internalMessage = new InternalMessage { ReceptionAwareness = awareness };
                var step = new ReceptionAwarenessUpdateDatastoreStep(StubMessageBodyStore.Default);
>>>>>>> e2fbd75d

                // Act
                await step.ExecuteAsync(internalMessage, CancellationToken.None);

                // Assert
                AssertReceptionAwareness(awareness.InternalMessageId, x => Assert.Equal(ReceptionStatus.Pending, x.Status));
            }

            private void AssertInMessage(string messageId)
            {
                using (DatastoreContext context = GetDataStoreContext())
                {
                    InMessage inMessage = context.InMessages.FirstOrDefault(m => m.EbmsRefToMessageId.Equals(messageId));

                    Assert.NotNull(inMessage);
                }
            }

            private void AssertReceptionAwareness(string messageId, Action<EntityReceptionAwareness> condition)
            {
                using (DatastoreContext context = GetDataStoreContext())
                {
                    EntityReceptionAwareness awareness =
                        context.ReceptionAwareness.FirstOrDefault(a => a.InternalMessageId.Equals(messageId));

                    Assert.NotNull(awareness);
                    condition(awareness);
                }
            }
        }

        protected void InsertReceptionAwareness(EntityReceptionAwareness receptionAwareness)
        {
            using (DatastoreContext context = GetDataStoreContext())
            {
                context.ReceptionAwareness.Add(receptionAwareness);
                context.SaveChanges();
            }
        }

        protected void InsertOutMessage(string messageId)
        {
            using (DatastoreContext context = GetDataStoreContext())
            {
                var pmode = new SendingProcessingMode();
                string pmodeString = AS4XmlSerializer.ToString(pmode);
                var outMessage = new OutMessage {EbmsMessageId = messageId, PMode = pmodeString};

                context.OutMessages.Add(outMessage);
                context.SaveChanges();
            }
        }

        protected EntityReceptionAwareness CreateDefaultReceptionAwareness()
        {
            return new EntityReceptionAwareness
            {
                CurrentRetryCount = 0,
                Status = ReceptionStatus.Pending,
                InternalMessageId = "message-id",
                LastSendTime = DateTimeOffset.UtcNow.AddMinutes(-1),
                RetryInterval = "00:00:00",
                TotalRetryCount = 5
            };
        }
    }
}<|MERGE_RESOLUTION|>--- conflicted
+++ resolved
@@ -34,13 +34,8 @@
                 // Arrange
                 EntityReceptionAwareness awareness = InsertAlreadyAnsweredMessage();
 
-<<<<<<< HEAD
                 var internalMessage = new MessagingContext(awareness);
-                var step = new ReceptionAwarenessUpdateDatastoreStep(StubMessageBodyPersister.Default);
-=======
-                var internalMessage = new InternalMessage {ReceptionAwareness = awareness};
                 var step = new ReceptionAwarenessUpdateDatastoreStep(StubMessageBodyStore.Default);
->>>>>>> e2fbd75d
 
                 // Act
                 await step.ExecuteAsync(internalMessage, CancellationToken.None);
@@ -79,13 +74,8 @@
                 InsertReceptionAwareness(awareness);
                 InsertOutMessage(awareness.InternalMessageId);
 
-<<<<<<< HEAD
                 var internalMessage = new MessagingContext(awareness);
-                var step = new ReceptionAwarenessUpdateDatastoreStep(StubMessageBodyPersister.Default);
-=======
-                var internalMessage = new InternalMessage {ReceptionAwareness = awareness};
                 var step = new ReceptionAwarenessUpdateDatastoreStep(StubMessageBodyStore.Default);
->>>>>>> e2fbd75d
 
                 // Act
                 await step.ExecuteAsync(internalMessage, CancellationToken.None);
@@ -107,13 +97,8 @@
                 InsertReceptionAwareness(awareness);
                 InsertOutMessage(awareness.InternalMessageId);
 
-<<<<<<< HEAD
                 var internalMessage = new MessagingContext(awareness);
-                var step = new ReceptionAwarenessUpdateDatastoreStep(StubMessageBodyPersister.Default);
-=======
-                var internalMessage = new InternalMessage { ReceptionAwareness = awareness };
                 var step = new ReceptionAwarenessUpdateDatastoreStep(StubMessageBodyStore.Default);
->>>>>>> e2fbd75d
 
                 // Act
                 await step.ExecuteAsync(internalMessage, CancellationToken.None);
