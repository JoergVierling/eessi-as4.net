﻿using System;
using System.Collections.Generic;
using System.IO;
using System.Linq;
using System.Security.Cryptography.X509Certificates;
using System.Text;
using System.Threading;
using System.Threading.Tasks;
using Eu.EDelivery.AS4.Common;
using Eu.EDelivery.AS4.Entities;
using Eu.EDelivery.AS4.Exceptions;
using Eu.EDelivery.AS4.Model.Core;
using Eu.EDelivery.AS4.Model.Internal;
using Eu.EDelivery.AS4.Model.PMode;
using Eu.EDelivery.AS4.Repositories;
using Eu.EDelivery.AS4.Security.Signing;
using Eu.EDelivery.AS4.Serialization;
using Eu.EDelivery.AS4.Steps;
using Eu.EDelivery.AS4.Steps.Receive;
using Eu.EDelivery.AS4.Streaming;
using Eu.EDelivery.AS4.TestUtils;
using Eu.EDelivery.AS4.UnitTests.Common;
using Eu.EDelivery.AS4.UnitTests.Model;
using Eu.EDelivery.AS4.UnitTests.Repositories;
using Xunit;
using static Eu.EDelivery.AS4.UnitTests.Properties.Resources;

namespace Eu.EDelivery.AS4.UnitTests.Steps.Receive
{
    /// <summary>
    /// Testing the <see cref="VerifySignatureAS4MessageStep" />
    /// </summary>
    public class GivenVerifySignatureAS4MessageStepFacts : GivenDatastoreFacts
    {
        public class GivenValidArguments : GivenVerifySignatureAS4MessageStepFacts
        {
            [Fact]
            public async Task Succeeds_Verify_Correct_Signed_UserMessage()
            {
                // Arrange
                MessagingContext ctx = 
                    await DeserializeSignedMessage(as4_soap_signed_message);

                ctx.ReceivingPMode = ReceivingPModeWithAllowedSigningVerification();

                // Act
                StepResult result = await ExerciseVerify(ctx);

                // Assert
                Assert.NotNull(result);
                Assert.True(result.MessagingContext.AS4Message.IsSigned);
            }

            [Fact]
            public async Task Succeeds_Verify_Correct_Signed_Receipt_With_Matching_Repudiation_Hashes()
            {
                // Arrange
                byte[] EqualHashes(byte[] hashes) => hashes;

                // Act
                StepResult verifyResult = await TestVerifyNRRReceipt(EqualHashes);

                // Assert
                Assert.True(verifyResult.CanProceed);
            }

            [Fact]
            public async Task Succeeds_Verify_Receipt_With_Corrupt_Repudiation_Hashes_On_Ignored()
            {
                // Arrange
                byte[] IncrementedHashes(byte[] hashes) => 
                    hashes.Select(i => (byte) (i + 10)).ToArray();

                // Act
                StepResult verifyResult = await TestVerifyNRRReceipt(IncrementedHashes, verifyNrr: false);

                // Assert
                Assert.True(verifyResult.CanProceed);
            }

            [Fact]
            public async Task Succeeds_Verify_Receipt_With_Corrupt_Repudiation_Hashes_If_Receiver_Is_Final_Recipient()
            {
                // Arrange
                byte[] CorruptHashes(byte[] hashes) =>
                    hashes.Select(i => (byte) (i * 10)).ToArray();

                // Act
                StepResult verifyResult = await TestVerifyNRRReceipt(CorruptHashes, intermediary: true);

                // Assert
                Assert.True(verifyResult.CanProceed);
            }

            [Fact]
            public async Task Takes_Sending_PMode_Into_Account_When_Verifies_Non_Multihop_Signal()
            {
                // Arrange
                var as4Msg = AS4Message.Create(new Receipt((string) $"reftoid-{Guid.NewGuid()}"));
                as4Msg.AddMessageUnit(new UserMessage(messageId: $"user-{Guid.NewGuid()}"));

                var ctx = new MessagingContext(as4Msg, MessagingContextMode.Receive)
                {
                    ReceivingPMode = new ReceivingProcessingMode
                    {
                        Security = { SigningVerification = { Signature = Limit.Required } }
                    },
                    SendingPMode = new SendingProcessingMode
                    {
                        Security = { SigningVerification = { Signature = Limit.Ignored } }
                    }
                };

                // Act
                StepResult result = await ExerciseVerify(ctx);

                // Assert
                Assert.True(result.CanProceed);
            }

            [Fact]
            public async Task Succeeds_Wrong_Signed_SignalMessage_But_Ignored()
            {
                // Arrange
                MessagingContext ctx =
                    await DeserializeSignedMessage(as4_soap_wrong_signed_pullrequest);
                ctx.SendingPMode = new SendingProcessingMode
                {
                    Security = { SigningVerification = { Signature = Limit.Ignored } }
                };

                // Act
                StepResult result = await ExerciseVerify(ctx);

                // Assert
                Assert.True(result.Succeeded);
            }
        }

        public class GivenInvalidArguments : GivenVerifySignatureAS4MessageStepFacts
        {
            [Fact]
            public async Task Fails_Verify_Unsigned_SignalMessage_But_Required()
            {
                // Arrange
                MessagingContext ctx = SignalMessageWithVerification(Limit.Required);

                // Act
                StepResult result = await ExerciseVerify(ctx);

                // Assert
                Assert.False(result.Succeeded);
                Assert.Equal(ErrorAlias.PolicyNonCompliance, result.MessagingContext.ErrorResult.Alias);
            }

            [Fact]
            public async Task Fails_Verify_Signed_SignalMessage_But_Unallowed()
            {
                // Arrange
                MessagingContext ctx = SignalMessageWithVerification(Limit.NotAllowed);
                ctx.AS4Message.Sign(
                    new CalculateSignatureConfig(
                        signingCertificate: new X509Certificate2(
                            rawData: holodeck_partya_certificate,
                            password: certificate_password,
                            keyStorageFlags: X509KeyStorageFlags.Exportable)));

                // Act
                StepResult result = await ExerciseVerify(ctx);

                // Assert
                Assert.False(result.Succeeded);
                Assert.Equal(ErrorAlias.PolicyNonCompliance, result.MessagingContext.ErrorResult.Alias);
            }

            private static MessagingContext SignalMessageWithVerification(Limit sendSignature)
            {
                var signal = AS4Message.Create(new Receipt((string) $"reftoid-{Guid.NewGuid()}"));
                var ctx = new MessagingContext(signal, MessagingContextMode.Receive)
                {
                    SendingPMode = new SendingProcessingMode
                    {
                        Security = { SigningVerification = { Signature = sendSignature } }
                    }
                };
                return ctx;
            }

            [Fact]
            public async Task Fails_Verify_UserMessage_With_Wrong_Signed_On_Allowed()
            {
                // Arrange
                MessagingContext ctx =
                    await DeserializeSignedMessage(as4_soap_wrong_signed_message);

                ctx.ReceivingPMode = ReceivingPModeWithAllowedSigningVerification();

                // Act
                StepResult result = await ExerciseVerify(ctx);

                // Assert
                ErrorResult error = result.MessagingContext.ErrorResult;
                Assert.Equal(ErrorCode.Ebms0101, error.Code);
            }

            [Fact]
            public async Task Fails_Verify_UserMessage_With_Untrusted_Cert_On_Allowed()
            {
                // Arrange
                MessagingContext ctx =
                    await DeserializeSignedMessage(as4_soap_untrusted_signed_message);

                ctx.ReceivingPMode = ReceivingPModeWithAllowedSigningVerification();

                // Act
                StepResult result = await ExerciseVerify(ctx);

                // Assert
                ErrorResult error = result.MessagingContext.ErrorResult;
                Assert.Equal(ErrorCode.Ebms0101, error.Code);
            }

            [Fact]
            public async Task Fails_Verify_SignalMessage_With_Corrupt_Repidiation_Hashes()
            {
                // Arrange
                byte[] ReversedHashes(byte[] hashes) => hashes.Reverse().ToArray();

                // Act
                StepResult verifyResult = await TestVerifyNRRReceipt(ReversedHashes);

                // Assert
                Assert.False(verifyResult.CanProceed);
                Assert.Equal(ErrorCode.Ebms0101, verifyResult.MessagingContext.ErrorResult.Code);
            }
        }

        protected async Task<StepResult> TestVerifyNRRReceipt(
            Func<byte[], byte[]> adaptHashes, 
            bool verifyNrr = true,
            bool intermediary = false)
        {
            // Arrange
            const string messageId = "verify-nrr-message-id";

            AS4Message signedUserMessage = await SignedUserMessage(messageId);
            InsertOutMessageWithLocation(messageId, signedUserMessage.ContentType, intermediary);

            AS4Message signedReceiptResult = await NRRReceiptHashes(messageId, signedUserMessage, adaptHashes);
            StubMessageBodyRetriever messageStore = StubMessageStoreThatRetreives(signedUserMessage);

            // Act
            return await ExerciseVerifyNRRReceipt(messageStore, signedReceiptResult, verifyNrr);
        }

        private async Task<StepResult> ExerciseVerifyNRRReceipt(
            IAS4MessageBodyStore messageStore, 
            AS4Message signedReceiptResult, 
            bool verifyNrr)
        {
            var verifyNrrPMode = new SendingProcessingMode { ReceiptHandling = { VerifyNRR = verifyNrr } };
            var verifySignaturePMode = new ReceivingProcessingMode { Security = { SigningVerification = { Signature = Limit.Required } } };

            var step = new VerifySignatureAS4MessageStep(
                GetDataStoreContext,
                StubConfig.Default,
                messageStore);

            return await step.ExecuteAsync(
                new MessagingContext(
                    signedReceiptResult,
                    MessagingContextMode.Receive)
                {
                    SendingPMode = verifyNrrPMode,
                    ReceivingPMode = verifySignaturePMode
                });
        }

        protected static async Task<AS4Message> NRRReceiptHashes(
            string messageId,
            AS4Message signedUserMessage,
            Func<byte[], byte[]> adaptHashes)
        {
            IEnumerable<Reference> references = signedUserMessage.SecurityHeader.GetReferences()
                .Select(r => new Reference(
                    uri: r.Uri, 
                    transforms: new ReferenceTransform[0], 
                    digestMethod: new ReferenceDigestMethod(Constants.SignAlgorithms.Sha256), 
                    digestValue: adaptHashes(r.DigestValue)));

<<<<<<< HEAD
            var receipt = new Receipt
            {
                RefToMessageId = messageId,
                NonRepudiationInformation = new NonRepudiationInformation(references)
            };
=======
            var receipt = new Receipt(
                refToMessageId: messageId,
                nonRepudiation: new NonRepudiationInformation
                {
                    MessagePartNRInformation = references
                });
>>>>>>> d7a0138a

            return await SerializeDeserializeSoap(
                AS4MessageUtils.SignWithCertificate(
                    AS4Message.Create(receipt), 
                    new StubCertificateRepository().GetStubCertificate()));
        }

        protected void InsertOutMessageWithLocation(
            string messageId, 
            string contentType, 
            bool intermediary)
        {
            using (DatastoreContext context = GetDataStoreContext())
            {
                var repo = new DatastoreRepository(context);
                repo.InsertOutMessage(new OutMessage(messageId)
                {
                    MessageLocation = messageId,
                    ContentType = contentType,
                    Intermediary = intermediary
                });
                context.SaveChanges();
            }
        }

        private static StubMessageBodyRetriever StubMessageStoreThatRetreives(AS4Message signedUserMessage)
        {
            return new StubMessageBodyRetriever(() =>
            {
                var serializer = new MimeMessageSerializer(new SoapEnvelopeSerializer());
                var memory = new VirtualStream(VirtualStream.MemoryFlag.AutoOverFlowToDisk);
                serializer.Serialize(signedUserMessage, memory, CancellationToken.None);
                memory.Position = 0;

                return memory;
            });
        }

        private static Task<AS4Message> SerializeDeserializeMime(AS4Message msg)
        {
            var serializer = new MimeMessageSerializer(new SoapEnvelopeSerializer());
            var memory = new MemoryStream();
            serializer.Serialize(msg, memory, CancellationToken.None);
            memory.Position = 0;

            return serializer.DeserializeAsync(memory, msg.ContentType, CancellationToken.None);
        }

        private static Task<AS4Message> SerializeDeserializeSoap(AS4Message msg)
        {
            var serializer = new SoapEnvelopeSerializer();
            var memory = new MemoryStream();
            serializer.Serialize(msg, memory, CancellationToken.None);
            memory.Position = 0;

            return serializer.DeserializeAsync(memory, msg.ContentType, CancellationToken.None);
        }

        private static async Task<AS4Message> SignedUserMessage(string messageId)
        {
            AS4Message userMessage = AS4Message.Create(new UserMessage(messageId));
            userMessage.AddAttachment(new FilledAttachment());
            userMessage = await SerializeDeserializeMime(userMessage);

            return AS4MessageUtils.SignWithCertificate(userMessage, new StubCertificateRepository().GetStubCertificate());
        }

        protected async Task<MessagingContext> DeserializeSignedMessage(string xml)
        {
            var memoryStream = new MemoryStream(Encoding.UTF8.GetBytes(xml));
            var serializer = new SoapEnvelopeSerializer();

            const string contentType = 
                "multipart/related; boundary=\"=-dXYE+NJdacou7AbmYZgUPw==\"; type=\"application/soap+xml\"; charset=\"utf-8\"";

            AS4Message as4Message = 
                await serializer.DeserializeAsync(memoryStream, contentType, CancellationToken.None);

            return new MessagingContext(as4Message, MessagingContextMode.Unknown);
        }

        protected ReceivingProcessingMode ReceivingPModeWithAllowedSigningVerification()
        {
            var receivingPMode = new ReceivingProcessingMode();
            receivingPMode.Security.SigningVerification.Signature = Limit.Allowed;

            return receivingPMode;
        }

        private async Task<StepResult> ExerciseVerify(MessagingContext ctx)
        {
            var sut = new VerifySignatureAS4MessageStep(
                GetDataStoreContext,
                StubConfig.Default,
                new AS4MessageBodyFileStore(SerializerProvider.Default));

            return await sut.ExecuteAsync(ctx);
        }
    }
}<|MERGE_RESOLUTION|>--- conflicted
+++ resolved
@@ -288,20 +288,9 @@
                     digestMethod: new ReferenceDigestMethod(Constants.SignAlgorithms.Sha256), 
                     digestValue: adaptHashes(r.DigestValue)));
 
-<<<<<<< HEAD
-            var receipt = new Receipt
-            {
-                RefToMessageId = messageId,
-                NonRepudiationInformation = new NonRepudiationInformation(references)
-            };
-=======
             var receipt = new Receipt(
                 refToMessageId: messageId,
-                nonRepudiation: new NonRepudiationInformation
-                {
-                    MessagePartNRInformation = references
-                });
->>>>>>> d7a0138a
+                nonRepudiation: new NonRepudiationInformation(references));
 
             return await SerializeDeserializeSoap(
                 AS4MessageUtils.SignWithCertificate(
