--- conflicted
+++ resolved
@@ -113,39 +113,16 @@
         public async Task ThenExecuteStepUpdatesDuplicateReceiptMessage()
         {
             // Arrange
-            SignalMessage signalMessage = new Receipt("message-id") { RefToMessageId = "ref-to-message-id" };
+            SignalMessage signalMessage = new Receipt("message-id", "ref-to-message-id");
             signalMessage.IsDuplicate = false;
 
             using (MessagingContext messagingContext =
                 CreateReceivedMessagingContext(AS4Message.Create(signalMessage), null))
             {
-<<<<<<< HEAD
-                // Arrange
-                SignalMessage signalMessage = new Receipt("message-id", "ref-to-message-id");
-                signalMessage.IsDuplicate = false;
-
-                using (var messagingContext = CreateReceivedMessagingContext(AS4Message.Create(signalMessage), null))
-                {
-                    // Act           
-                    // Execute the step twice.     
-                    StepResult stepResult = await Step.ExecuteAsync(messagingContext);
-                    Assert.False(stepResult.MessagingContext.AS4Message.FirstSignalMessage.IsDuplicate);
-                }
-
-                using (MessagingContext messagingContext = 
-                    CreateReceivedMessagingContext(AS4Message.Create(signalMessage), null))
-                {
-                    StepResult stepResult = await Step.ExecuteAsync(messagingContext);
-
-                    // Assert
-                    Assert.True(stepResult.MessagingContext.AS4Message.FirstSignalMessage.IsDuplicate);
-                }
-=======
                 // Act           
                 // Execute the step twice.     
                 StepResult stepResult = await Step.ExecuteAsync(messagingContext);
                 Assert.False(stepResult.MessagingContext.AS4Message.FirstSignalMessage.IsDuplicate);
->>>>>>> 13b1eb7e
             }
 
             using (MessagingContext messagingContext =
