using System;
using System.Linq;
using System.Threading;
using Eu.EDelivery.AS4.Builders.Core;
using Eu.EDelivery.AS4.Common;
using Eu.EDelivery.AS4.Entities;
using Eu.EDelivery.AS4.Model.Core;
using Eu.EDelivery.AS4.Model.Internal;
using Eu.EDelivery.AS4.Model.PMode;
using Eu.EDelivery.AS4.Serialization;
using Eu.EDelivery.AS4.Steps;
using Eu.EDelivery.AS4.Steps.Receive;
using Eu.EDelivery.AS4.UnitTests.Common;
using Eu.EDelivery.AS4.UnitTests.Repositories;
using Xunit;

namespace Eu.EDelivery.AS4.UnitTests.Steps.Receive
{
    public class GivenUpdateReceivedMessageDatastoreFacts : GivenDatastoreStepFacts
    {
        /// <summary>
        /// Initializes a new instance of the <see cref="GivenUpdateReceivedMessageDatastoreFacts" /> class.
        /// </summary>
        public GivenUpdateReceivedMessageDatastoreFacts()
        {
            Step = new UpdateReceivedAS4MessageBodyStep(GetDataStoreContext, StubMessageBodyStore.Default);
        }

        /// <summary>
        /// Gets a <see cref="IStep" /> implementation to exercise the datastore.
        /// </summary>
        protected override IStep Step { get; }

        private Func<DatastoreContext> CreateDataContext()
        {
            return () => new DatastoreContext(Options);
        }

        private static OutMessage CreateOutMessage(string messageId)
        {
            return new OutMessage
            {
                EbmsMessageId = messageId,
                Status = OutStatus.Sent,
                Operation = Operation.NotApplicable,
                EbmsMessageType = MessageType.UserMessage,
                PMode = AS4XmlSerializer.ToString(GetSendingPMode())
            };
        }

        private static SendingProcessingMode GetSendingPMode()
        {
            return new SendingProcessingMode
            {
                Id = "receive_agent_facts_pmode",
                ReceiptHandling = {NotifyMessageProducer = true},
                ErrorHandling = {NotifyMessageProducer = true}
            };
        }

        private InMessage GetInMessageWithRefToMessageId(string refToMessageId)
        {
            using (DatastoreContext db = GetDataStoreContext())
            {
                return db.InMessages.FirstOrDefault(m => m.EbmsRefToMessageId == refToMessageId);
            }
        }

        private OutMessage GetOutMessage(string messageId)
        {
            using (DatastoreContext db = GetDataStoreContext())
            {
                return db.OutMessages.FirstOrDefault(m => m.EbmsMessageId == messageId);
            }
        }

        public class GivenReceivedReceiptMessage : GivenUpdateReceivedMessageDatastoreFacts
        {
            private const string EbmsMessageId = "some-messageid";

            /// <summary>
            /// Initializes a new instance of the <see cref="GivenUpdateReceivedMessageDatastoreFacts.GivenReceivedReceiptMessage" />
            /// class.
            /// </summary>
            /// <exception cref="Exception">A delegate callback throws an exception.</exception>
            public GivenReceivedReceiptMessage()
            {
                using (DatastoreContext db = GetDataStoreContext())
                {
                    db.OutMessages.Add(CreateOutMessage(EbmsMessageId));
                    db.SaveChanges();
                }
            }

            [Fact]
            public async void ThenOperationIsToBeNotified()
            {
                // Arrange
                // The receipt needs to be saved first, since we're testing the update-step.
<<<<<<< HEAD
                var message = new MessagingContext(CreateReceiptAS4Message(EbmsMessageId)) {SendingPMode = GetSendingPMode()};
                var step = new SaveReceivedMessageStep(CreateDataContext(), StubMessageBodyPersister.Default);
=======
                var message = new InternalMessage(CreateReceiptAS4Message(EbmsMessageId));
                var step = new SaveReceivedMessageStep(CreateDataContext(), StubMessageBodyStore.Default);
>>>>>>> e2fbd75d
                await step.ExecuteAsync(message, CancellationToken.None);

                // Act
                await Step.ExecuteAsync(message, CancellationToken.None);

                // Assert
                InMessage inMessage = GetInMessageWithRefToMessageId(EbmsMessageId);
                Assert.NotNull(inMessage);
                Assert.Equal(Operation.ToBeNotified, inMessage.Operation);
            }

            [Fact]
            public async void ThenRelatedUserMessageStatusIsSetToAck()
            {
                // Arrange
                // The receipt needs to be saved first, since we're testing the update-step.
<<<<<<< HEAD
                var message = new MessagingContext(CreateReceiptAS4Message(EbmsMessageId)) {SendingPMode = GetSendingPMode()};
                var step = new SaveReceivedMessageStep(CreateDataContext(), StubMessageBodyPersister.Default);
=======
                var message = new InternalMessage(CreateReceiptAS4Message(EbmsMessageId));
                var step = new SaveReceivedMessageStep(CreateDataContext(), StubMessageBodyStore.Default);
>>>>>>> e2fbd75d
                await step.ExecuteAsync(message, CancellationToken.None);

                // Act
                await Step.ExecuteAsync(message, CancellationToken.None);

                // Assert
                OutMessage outMessage = GetOutMessage(EbmsMessageId);
                Assert.NotNull(outMessage);
                Assert.Equal(OutStatus.Ack, outMessage.Status);
            }

            private static AS4Message CreateReceiptAS4Message(string refToMessageId)
            {
                var receipt = new Receipt {RefToMessageId = refToMessageId};

                return new AS4MessageBuilder().WithSignalMessage(receipt).Build();
            }
        }

        public class GivenReceivedErrorMessage : GivenUpdateReceivedMessageDatastoreFacts
        {
            private const string EbmsMessageId = "some-messageid";

            /// <summary>
            /// Initializes a new instance of the <see cref="GivenUpdateReceivedMessageDatastoreFacts.GivenReceivedErrorMessage"/> class.
            /// </summary>
            /// <exception cref="Exception">A delegate callback throws an exception.</exception>
            public GivenReceivedErrorMessage()
            {
                using (DatastoreContext db = GetDataStoreContext())
                {
                    db.OutMessages.Add(CreateOutMessage(EbmsMessageId));
                    db.SaveChanges();
                }
            }

            [Fact]
            public async void ThenRelatedUserMessageStatusIsSetToNAck()
            {
                // Arrange
                // The receipt needs to be saved first, since we're testing the update-step.
<<<<<<< HEAD
                var message = new MessagingContext(CreateErrorAS4Message(EbmsMessageId)) {SendingPMode = GetSendingPMode()};
                var step = new SaveReceivedMessageStep(CreateDataContext(), StubMessageBodyPersister.Default);
=======
                var message = new InternalMessage(CreateErrorAS4Message(EbmsMessageId));
                var step = new SaveReceivedMessageStep(CreateDataContext(), StubMessageBodyStore.Default);
>>>>>>> e2fbd75d
                await step.ExecuteAsync(message, CancellationToken.None);

                // Act
                await Step.ExecuteAsync(message, CancellationToken.None);

                // Assert
                OutMessage outMessage = GetOutMessage(EbmsMessageId);
                Assert.NotNull(outMessage);
                Assert.Equal(OutStatus.Ack, outMessage.Status);
            }

            private static AS4Message CreateErrorAS4Message(string refToMessageId)
            {
                var receipt = new Receipt {RefToMessageId = refToMessageId};

                return new AS4MessageBuilder().WithSignalMessage(receipt).Build();
            }
        }
    }
}<|MERGE_RESOLUTION|>--- conflicted
+++ resolved
@@ -97,13 +97,12 @@
             {
                 // Arrange
                 // The receipt needs to be saved first, since we're testing the update-step.
-<<<<<<< HEAD
-                var message = new MessagingContext(CreateReceiptAS4Message(EbmsMessageId)) {SendingPMode = GetSendingPMode()};
-                var step = new SaveReceivedMessageStep(CreateDataContext(), StubMessageBodyPersister.Default);
-=======
-                var message = new InternalMessage(CreateReceiptAS4Message(EbmsMessageId));
+                var message = new MessagingContext(CreateReceiptAS4Message(EbmsMessageId))
+                {
+                    SendingPMode = GetSendingPMode()
+                };
+
                 var step = new SaveReceivedMessageStep(CreateDataContext(), StubMessageBodyStore.Default);
->>>>>>> e2fbd75d
                 await step.ExecuteAsync(message, CancellationToken.None);
 
                 // Act
@@ -120,13 +119,12 @@
             {
                 // Arrange
                 // The receipt needs to be saved first, since we're testing the update-step.
-<<<<<<< HEAD
-                var message = new MessagingContext(CreateReceiptAS4Message(EbmsMessageId)) {SendingPMode = GetSendingPMode()};
-                var step = new SaveReceivedMessageStep(CreateDataContext(), StubMessageBodyPersister.Default);
-=======
-                var message = new InternalMessage(CreateReceiptAS4Message(EbmsMessageId));
+                var message = new MessagingContext(CreateReceiptAS4Message(EbmsMessageId))
+                {
+                    SendingPMode = GetSendingPMode()
+                };
+
                 var step = new SaveReceivedMessageStep(CreateDataContext(), StubMessageBodyStore.Default);
->>>>>>> e2fbd75d
                 await step.ExecuteAsync(message, CancellationToken.None);
 
                 // Act
@@ -168,13 +166,12 @@
             {
                 // Arrange
                 // The receipt needs to be saved first, since we're testing the update-step.
-<<<<<<< HEAD
-                var message = new MessagingContext(CreateErrorAS4Message(EbmsMessageId)) {SendingPMode = GetSendingPMode()};
-                var step = new SaveReceivedMessageStep(CreateDataContext(), StubMessageBodyPersister.Default);
-=======
-                var message = new InternalMessage(CreateErrorAS4Message(EbmsMessageId));
+                var message = new MessagingContext(CreateErrorAS4Message(EbmsMessageId))
+                {
+                    SendingPMode = GetSendingPMode()
+                };
+
                 var step = new SaveReceivedMessageStep(CreateDataContext(), StubMessageBodyStore.Default);
->>>>>>> e2fbd75d
                 await step.ExecuteAsync(message, CancellationToken.None);
 
                 // Act
