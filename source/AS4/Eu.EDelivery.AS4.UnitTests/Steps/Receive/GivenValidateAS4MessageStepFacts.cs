﻿using System.IO;
using System.Linq;
using System.Threading;
using System.Threading.Tasks;
using Eu.EDelivery.AS4.Exceptions;
using Eu.EDelivery.AS4.Model.Core;
using Eu.EDelivery.AS4.Model.Internal;
using Eu.EDelivery.AS4.Serialization;
using Eu.EDelivery.AS4.Steps;
using Eu.EDelivery.AS4.Steps.Receive;
using Xunit;
using static Eu.EDelivery.AS4.UnitTests.Properties.Resources;

namespace Eu.EDelivery.AS4.UnitTests.Steps.Receive
{
    public class GivenValidateAS4MessageStepFacts
    {
        [Fact]
        public async Task ValidationFailure_IfExternalPayloadReference()
        {
            // Arrange
            var user = new UserMessage();
            AS4Message message = AS4Message.Create(user);
            message.AddAttachment(new Attachment("earth") {Content = Stream.Null});
            message.PrimaryUserMessage.AddPartInfo(new PartInfo("earth"));
            message = await SerializeDeserialize(message);
<<<<<<< HEAD
            message.FirstUserMessage.PayloadInfo.First().Href = null;
=======
>>>>>>> c13b519e

            // Act
            StepResult result = await ExerciseValidation(message);

            // Assert
            Assert.False(result.Succeeded);
            Assert.Equal(ErrorCode.Ebms0011, result.MessagingContext.ErrorResult.Code);
        }

        [Fact]
        public async Task ValidationFailure_IfNoAttachmentCanBeFoundForEachPartInfo()
        {
            // Arrange
            var user = new UserMessage();
            user.AddPartInfo(new PartInfo("cid:some other href"));
            AS4Message message = AS4Message.Create(user);
            message.AddAttachment(new Attachment("earth") {Content = Stream.Null});
            message = await SerializeDeserialize(message);

            // Act
            StepResult result = await ExerciseValidation(message);

            // Assert
            Assert.False(result.Succeeded);
            Assert.Equal(ErrorCode.Ebms0009, result.MessagingContext.ErrorResult.Code);
        }

        [Fact]
        public async Task ValidationFailure_IfSoapBodyAttachmentFound()
        {
            const string contentType = "application/soap+xml";
            AS4Message message = await BuildMessageFor(as4_soapattachment, contentType);

            StepResult result = await ExerciseValidation(message);

            Assert.False(result.Succeeded);
            Assert.Equal(ErrorAlias.FeatureNotSupported, result.MessagingContext.ErrorResult.Alias);
        }

        [Fact]
        public async Task ValidationSucceeds_IfSoapBodyHasNoAttachment()
        {
            const string contentType = "multipart/related; boundary=\"=-M9awlqbs/xWAPxlvpSWrAg==\"; type=\"application/soap+xml\"; charset=\"utf-8\"";
            AS4Message message = await BuildMessageFor(System.Text.Encoding.UTF8.GetBytes(as4message), contentType);

            StepResult result = await ExerciseValidation(message);

            Assert.True(result.Succeeded);
        }

        [Fact]
        public async Task ValidationFailure_IfUserMessageContainsDuplicatePayloadIds()
        {
            var user = new UserMessage();
            user.AddPartInfo(new PartInfo("cid:earth1"));
            user.AddPartInfo(new PartInfo("cid:earth2"));
            
            AS4Message message = AS4Message.Create(user);
            message.AddAttachment(new Attachment("earth1") {Content = Stream.Null});
            message = await SerializeDeserialize(message);

            StepResult result = await ExerciseValidation(message);

            Assert.False(result.Succeeded);
            Assert.Equal(ErrorAlias.InvalidHeader, result.MessagingContext.ErrorResult.Alias);
        }

        private static async Task<AS4Message> SerializeDeserialize(AS4Message message)
        {
            var serializer = new MimeMessageSerializer(new SoapEnvelopeSerializer());

            var memory = new MemoryStream();
            serializer.Serialize(message, memory, CancellationToken.None);
            memory.Position = 0;

            return await serializer.DeserializeAsync(memory, message.ContentType, CancellationToken.None);
        }

        private static async Task<AS4Message> BuildMessageFor(byte[] as4MessageExternalPayloads, string contentType)
        {
            using (var stream = new MemoryStream(as4MessageExternalPayloads))
            {
                var serializer = new MimeMessageSerializer(new SoapEnvelopeSerializer());
                return await serializer.DeserializeAsync(stream, contentType, CancellationToken.None);
            }
        }

        private static async Task<StepResult> ExerciseValidation(AS4Message message)
        {
            var sut = new ValidateAS4MessageStep();

            return await sut.ExecuteAsync(new MessagingContext(message, MessagingContextMode.Receive));
        }
    }
}
<|MERGE_RESOLUTION|>--- conflicted
+++ resolved
@@ -22,12 +22,8 @@
             var user = new UserMessage();
             AS4Message message = AS4Message.Create(user);
             message.AddAttachment(new Attachment("earth") {Content = Stream.Null});
-            message.PrimaryUserMessage.AddPartInfo(new PartInfo("earth"));
+            message.FirstUserMessage.AddPartInfo(new PartInfo("earth"));
             message = await SerializeDeserialize(message);
-<<<<<<< HEAD
-            message.FirstUserMessage.PayloadInfo.First().Href = null;
-=======
->>>>>>> c13b519e
 
             // Act
             StepResult result = await ExerciseValidation(message);
