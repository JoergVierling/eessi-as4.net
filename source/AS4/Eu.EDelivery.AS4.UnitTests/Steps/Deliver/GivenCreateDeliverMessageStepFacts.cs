﻿using System.Collections.Generic;
using System.Text;
using System.Threading;
using System.Threading.Tasks;
using Eu.EDelivery.AS4.Builders.Core;
using Eu.EDelivery.AS4.Factories;
using Eu.EDelivery.AS4.Model.Common;
using Eu.EDelivery.AS4.Model.Core;
using Eu.EDelivery.AS4.Model.Deliver;
using Eu.EDelivery.AS4.Model.Internal;
using Eu.EDelivery.AS4.Serialization;
using Eu.EDelivery.AS4.Steps;
using Eu.EDelivery.AS4.Steps.Deliver;
using Eu.EDelivery.AS4.UnitTests.Common;
using Xunit;
using CollaborationInfo = Eu.EDelivery.AS4.Model.Core.CollaborationInfo;
using MessageProperty = Eu.EDelivery.AS4.Model.Core.MessageProperty;
using Party = Eu.EDelivery.AS4.Model.Core.Party;
using PartyId = Eu.EDelivery.AS4.Model.Core.PartyId;
using Service = Eu.EDelivery.AS4.Model.Common.Service;

namespace Eu.EDelivery.AS4.UnitTests.Steps.Deliver
{
    /// <summary>
    /// Testing <see cref="CreateDeliverMessageStep" />
    /// </summary>
    public class GivenCreateDeliverMessageStepFacts
    {
        private readonly CreateDeliverMessageStep _step;

        public GivenCreateDeliverMessageStepFacts()
        {
            _step = new CreateDeliverMessageStep();
            IdentifierFactory.Instance.SetContext(StubConfig.Instance);
        }

        public class GivenValidArguments : GivenCreateDeliverMessageStepFacts
        {
            private async Task<StepResult> ExecuteStepWithDefaultInternalMessage()
            {
                // Arrange
                InternalMessage internalMessage = CreateDefaultInternalMessage();

                // Act
                return await _step.ExecuteAsync(internalMessage, CancellationToken.None);
            }

            [Fact]
            public async Task ThenExecuteStepSucceedsWithValidAgreementRefAsync()
            {
                // Act
                StepResult result = await ExecuteStepWithDefaultInternalMessage();

                // Assert
                var deliverMessage =
                    AS4XmlSerializer.Deserialize<DeliverMessage>(
                        Encoding.UTF8.GetString(result.InternalMessage.DeliverMessage.DeliverMessage));
                Agreement agreement = deliverMessage.CollaborationInfo.AgreementRef;
                Assert.NotNull(agreement);
                Assert.NotEmpty(agreement.Value);
                Assert.NotNull(agreement.PModeId);
            }

            [Fact]
            public async Task ThenExecuteStepSucceedsWithValidFromPartyAsync()
            {
                // Act
                StepResult result = await ExecuteStepWithDefaultInternalMessage();

                // Assert
                var deliverMessage =
                    AS4XmlSerializer.Deserialize<DeliverMessage>(
                        Encoding.UTF8.GetString(result.InternalMessage.DeliverMessage.DeliverMessage));
                AS4.Model.Common.Party deliverParty = deliverMessage.PartyInfo.FromParty;
                Assert.NotNull(deliverParty);
                Assert.NotEmpty(deliverParty.Role);
                Assert.NotEmpty(deliverParty.PartyIds);
            }

            [Fact]
            public async Task ThenExecuteStepSucceedsWithValidMessageInfoAsync()
            {
                // Act
                StepResult result = await ExecuteStepWithDefaultInternalMessage();

                // Assert
                MessageInfo messageInfo = result.InternalMessage.DeliverMessage.MessageInfo;
                Assert.NotEmpty(messageInfo.MessageId);
                Assert.NotEmpty(messageInfo.Mpc);
            }

            [Fact]
            public async Task ThenExecuteStepSucceedsWithValidMessagePropertiesAsync()
            {
                // Act
                StepResult result = await ExecuteStepWithDefaultInternalMessage();

                // Assert
                var deliverMessage =
<<<<<<< HEAD
                    AS4XmlSerializer.FromStream<DeliverMessage>(Encoding.UTF8.GetString(result.InternalMessage.DeliverMessage.DeliverMessage));
                Agreement agreement = deliverMessage.CollaborationInfo.AgreementRef;
                Assert.NotNull(agreement);
                Assert.NotEmpty(agreement.Value);
                Assert.NotNull(agreement.PModeId);
=======
                    AS4XmlSerializer.Deserialize<DeliverMessage>(
                        Encoding.UTF8.GetString(result.InternalMessage.DeliverMessage.DeliverMessage));
                AS4.Model.Common.MessageProperty[] props = deliverMessage.MessageProperties;
                Assert.NotNull(props);
                Assert.NotEmpty(props);
>>>>>>> c02550fd
            }

            [Fact]
            public async Task ThenExecuteStepSucceedsWithValidServiceAsync()
            {
                // Act
                StepResult result = await ExecuteStepWithDefaultInternalMessage();

                // Assert
                var deliverMessage =
<<<<<<< HEAD
                    AS4XmlSerializer.FromStream<DeliverMessage>(Encoding.UTF8.GetString(result.InternalMessage.DeliverMessage.DeliverMessage));
=======
                    AS4XmlSerializer.Deserialize<DeliverMessage>(
                        Encoding.UTF8.GetString(result.InternalMessage.DeliverMessage.DeliverMessage));
>>>>>>> c02550fd
                Service service = deliverMessage.CollaborationInfo.Service;
                Assert.NotNull(service);
                Assert.NotEmpty(service.Type);
                Assert.NotEmpty(service.Value);
            }

            [Fact]
<<<<<<< HEAD
            public async Task ThenExecuteStepSucceedsWithValidFromPartyAsync()
            {
                // Act
                StepResult result = await ExecuteStepWithDefaultInternalMessage();
                // Assert
                var deliverMessage =
                    AS4XmlSerializer.FromStream<DeliverMessage>(Encoding.UTF8.GetString(result.InternalMessage.DeliverMessage.DeliverMessage));
                AS4.Model.Common.Party deliverParty = deliverMessage.PartyInfo.FromParty;
                Assert.NotNull(deliverParty);
                Assert.NotEmpty(deliverParty.Role);
                Assert.NotEmpty(deliverParty.PartyIds);
            }

            [Fact]
=======
>>>>>>> c02550fd
            public async Task ThenExecuteStepSucceedsWithvalidToPartyAsync()
            {
                // Act
                StepResult result = await ExecuteStepWithDefaultInternalMessage();

                // Assert
                var deliverMessage =
<<<<<<< HEAD
                    AS4XmlSerializer.FromStream<DeliverMessage>(Encoding.UTF8.GetString(result.InternalMessage.DeliverMessage.DeliverMessage));
=======
                    AS4XmlSerializer.Deserialize<DeliverMessage>(
                        Encoding.UTF8.GetString(result.InternalMessage.DeliverMessage.DeliverMessage));
>>>>>>> c02550fd

                AS4.Model.Common.Party deliverParty = deliverMessage.PartyInfo.ToParty;
                Assert.NotNull(deliverParty);
                Assert.NotEmpty(deliverParty.Role);
                Assert.NotEmpty(deliverParty.PartyIds);
            }

            [Fact]
            public async Task ThenExecuteStepSucceedsWithValidUserMessageAsync()
            {
                // Act
                StepResult result = await ExecuteStepWithDefaultInternalMessage();
<<<<<<< HEAD
                // Assert
                var deliverMessage =
                    AS4XmlSerializer.FromStream<DeliverMessage>(Encoding.UTF8.GetString(result.InternalMessage.DeliverMessage.DeliverMessage));
                MessageProperty[] props = deliverMessage.MessageProperties;
                Assert.NotNull(props);
                Assert.NotEmpty(props);
            }
=======
>>>>>>> c02550fd

                // Assert
                Assert.NotNull(result.InternalMessage.DeliverMessage);
            }
        }

        private static InternalMessage CreateDefaultInternalMessage()
        {
            UserMessage userMessage = CreateUserMessage();
            AS4Message as4Message = new AS4MessageBuilder().WithUserMessage(userMessage).Build();

            return new InternalMessage(as4Message);
        }

        private static UserMessage CreateUserMessage()
        {
            return new UserMessage("c2eee028-e27d-4960-98a6-f5b3d9cd152-639668164@CLT-SMOREELS.ad.codit.eu")
            {
                Mpc = "mpc",
                RefToMessageId = "b2eee028-e27d-4960-98a6-f5b3d9cd152-639668164@CLT-SMOREELS.ad.codit.eu",
                CollaborationInfo = CreateCollaborationInfo(),
                Receiver = CreateParty("Receiver", "org:eu:europa:as4:example"),
                Sender = CreateParty("Sender", "org:holodeckb2b:example:company:A"),
                MessageProperties = CreateMessageProperties()
            };
        }

        private static List<MessageProperty> CreateMessageProperties()
        {
            return new List<MessageProperty> { new MessageProperty("Name", "Type", "Value") };
        }

        private static CollaborationInfo CreateCollaborationInfo()
        {
            return new CollaborationInfo
            {
                Action = "StoreMessage",
                Service = {
                             Value = "Test", Type = "org:holodeckb2b:services"
                          },
                ConversationId = "org:holodeckb2b:test:conversation",
                AgreementReference = CreateAgreementReference()
            };
        }

        private static AgreementReference CreateAgreementReference()
        {
            return new AgreementReference
            {
                Value = "http://agreements.holodeckb2b.org/examples/agreement0",
                PModeId = "Id"
            };
        }

        private static Party CreateParty(string role, string partyId)
        {
            var partyIds = new List<PartyId> { new PartyId(partyId) };
            return new Party { Role = role, PartyIds = partyIds };
        }
    }
}<|MERGE_RESOLUTION|>--- conflicted
+++ resolved
@@ -97,19 +97,11 @@
 
                 // Assert
                 var deliverMessage =
-<<<<<<< HEAD
-                    AS4XmlSerializer.FromStream<DeliverMessage>(Encoding.UTF8.GetString(result.InternalMessage.DeliverMessage.DeliverMessage));
-                Agreement agreement = deliverMessage.CollaborationInfo.AgreementRef;
-                Assert.NotNull(agreement);
-                Assert.NotEmpty(agreement.Value);
-                Assert.NotNull(agreement.PModeId);
-=======
                     AS4XmlSerializer.Deserialize<DeliverMessage>(
                         Encoding.UTF8.GetString(result.InternalMessage.DeliverMessage.DeliverMessage));
                 AS4.Model.Common.MessageProperty[] props = deliverMessage.MessageProperties;
                 Assert.NotNull(props);
                 Assert.NotEmpty(props);
->>>>>>> c02550fd
             }
 
             [Fact]
@@ -120,12 +112,8 @@
 
                 // Assert
                 var deliverMessage =
-<<<<<<< HEAD
-                    AS4XmlSerializer.FromStream<DeliverMessage>(Encoding.UTF8.GetString(result.InternalMessage.DeliverMessage.DeliverMessage));
-=======
-                    AS4XmlSerializer.Deserialize<DeliverMessage>(
-                        Encoding.UTF8.GetString(result.InternalMessage.DeliverMessage.DeliverMessage));
->>>>>>> c02550fd
+                    AS4XmlSerializer.Deserialize<DeliverMessage>(
+                        Encoding.UTF8.GetString(result.InternalMessage.DeliverMessage.DeliverMessage));
                 Service service = deliverMessage.CollaborationInfo.Service;
                 Assert.NotNull(service);
                 Assert.NotEmpty(service.Type);
@@ -133,23 +121,6 @@
             }
 
             [Fact]
-<<<<<<< HEAD
-            public async Task ThenExecuteStepSucceedsWithValidFromPartyAsync()
-            {
-                // Act
-                StepResult result = await ExecuteStepWithDefaultInternalMessage();
-                // Assert
-                var deliverMessage =
-                    AS4XmlSerializer.FromStream<DeliverMessage>(Encoding.UTF8.GetString(result.InternalMessage.DeliverMessage.DeliverMessage));
-                AS4.Model.Common.Party deliverParty = deliverMessage.PartyInfo.FromParty;
-                Assert.NotNull(deliverParty);
-                Assert.NotEmpty(deliverParty.Role);
-                Assert.NotEmpty(deliverParty.PartyIds);
-            }
-
-            [Fact]
-=======
->>>>>>> c02550fd
             public async Task ThenExecuteStepSucceedsWithvalidToPartyAsync()
             {
                 // Act
@@ -157,12 +128,8 @@
 
                 // Assert
                 var deliverMessage =
-<<<<<<< HEAD
-                    AS4XmlSerializer.FromStream<DeliverMessage>(Encoding.UTF8.GetString(result.InternalMessage.DeliverMessage.DeliverMessage));
-=======
-                    AS4XmlSerializer.Deserialize<DeliverMessage>(
-                        Encoding.UTF8.GetString(result.InternalMessage.DeliverMessage.DeliverMessage));
->>>>>>> c02550fd
+                    AS4XmlSerializer.Deserialize<DeliverMessage>(
+                        Encoding.UTF8.GetString(result.InternalMessage.DeliverMessage.DeliverMessage));
 
                 AS4.Model.Common.Party deliverParty = deliverMessage.PartyInfo.ToParty;
                 Assert.NotNull(deliverParty);
@@ -175,16 +142,6 @@
             {
                 // Act
                 StepResult result = await ExecuteStepWithDefaultInternalMessage();
-<<<<<<< HEAD
-                // Assert
-                var deliverMessage =
-                    AS4XmlSerializer.FromStream<DeliverMessage>(Encoding.UTF8.GetString(result.InternalMessage.DeliverMessage.DeliverMessage));
-                MessageProperty[] props = deliverMessage.MessageProperties;
-                Assert.NotNull(props);
-                Assert.NotEmpty(props);
-            }
-=======
->>>>>>> c02550fd
 
                 // Assert
                 Assert.NotNull(result.InternalMessage.DeliverMessage);
