<<<<<<< HEAD
﻿<?xml version="1.0" encoding="utf-8"?>
<Project ToolsVersion="14.0" DefaultTargets="Build" xmlns="http://schemas.microsoft.com/developer/msbuild/2003">
  <Import Project="..\packages\xunit.runner.visualstudio.2.1.0\build\net20\xunit.runner.visualstudio.props" Condition="Exists('..\packages\xunit.runner.visualstudio.2.1.0\build\net20\xunit.runner.visualstudio.props')" />
  <Import Project="$(MSBuildExtensionsPath)\$(MSBuildToolsVersion)\Microsoft.Common.props" Condition="Exists('$(MSBuildExtensionsPath)\$(MSBuildToolsVersion)\Microsoft.Common.props')" />
  <PropertyGroup>
    <Configuration Condition=" '$(Configuration)' == '' ">Debug</Configuration>
    <Platform Condition=" '$(Platform)' == '' ">AnyCPU</Platform>
    <ProjectGuid>{8E13829C-19D7-498D-9383-EF52A92FC2C9}</ProjectGuid>
    <OutputType>Library</OutputType>
    <AppDesignerFolder>Properties</AppDesignerFolder>
    <RootNamespace>Eu.EDelivery.AS4.UnitTests</RootNamespace>
    <AssemblyName>Eu.EDelivery.AS4.UnitTests</AssemblyName>
    <TargetFrameworkVersion>v4.6.1</TargetFrameworkVersion>
    <FileAlignment>512</FileAlignment>
    <SccProjectName>SAK</SccProjectName>
    <SccLocalPath>SAK</SccLocalPath>
    <SccAuxPath>SAK</SccAuxPath>
    <SccProvider>SAK</SccProvider>
    <NuGetPackageImportStamp>
    </NuGetPackageImportStamp>
  </PropertyGroup>
  <PropertyGroup Condition=" '$(Configuration)|$(Platform)' == 'Debug|AnyCPU' ">
    <DebugSymbols>true</DebugSymbols>
    <DebugType>full</DebugType>
    <Optimize>false</Optimize>
    <OutputPath>..\..\..\output\</OutputPath>
    <DefineConstants>DEBUG;TRACE</DefineConstants>
    <ErrorReport>prompt</ErrorReport>
    <WarningLevel>4</WarningLevel>
  </PropertyGroup>
  <PropertyGroup Condition=" '$(Configuration)|$(Platform)' == 'Release|AnyCPU' ">
    <DebugType>pdbonly</DebugType>
    <Optimize>true</Optimize>
    <OutputPath>bin\Release\</OutputPath>
    <DefineConstants>TRACE</DefineConstants>
    <ErrorReport>prompt</ErrorReport>
    <WarningLevel>4</WarningLevel>
  </PropertyGroup>
  <ItemGroup>
    <Reference Include="AutoMapper, Version=5.0.2.0, Culture=neutral, PublicKeyToken=be96cd2c38ef1005, processorArchitecture=MSIL">
      <HintPath>..\packages\AutoMapper.5.0.2\lib\net45\AutoMapper.dll</HintPath>
      <Private>True</Private>
    </Reference>
    <Reference Include="BouncyCastle.Crypto">
      <HintPath>..\..\..\output\BouncyCastle.Crypto.dll</HintPath>
    </Reference>
    <Reference Include="Castle.Core, Version=3.3.0.0, Culture=neutral, PublicKeyToken=407dd0808d44fbdc, processorArchitecture=MSIL">
      <HintPath>..\packages\Castle.Core.3.3.3\lib\net45\Castle.Core.dll</HintPath>
      <Private>True</Private>
    </Reference>
    <Reference Include="FluentValidation, Version=6.2.1.0, Culture=neutral, processorArchitecture=MSIL">
      <HintPath>..\..\ServiceHandler\packages\FluentValidation.6.2.1.0\lib\Net45\FluentValidation.dll</HintPath>
      <Private>True</Private>
    </Reference>
    <Reference Include="Microsoft.EntityFrameworkCore, Version=1.0.0.0, Culture=neutral, PublicKeyToken=adb9793829ddae60, processorArchitecture=MSIL">
      <HintPath>..\..\ServiceHandler\packages\Microsoft.EntityFrameworkCore.1.0.0\lib\net451\Microsoft.EntityFrameworkCore.dll</HintPath>
      <Private>True</Private>
    </Reference>
    <Reference Include="Microsoft.EntityFrameworkCore.InMemory, Version=1.0.0.0, Culture=neutral, PublicKeyToken=adb9793829ddae60, processorArchitecture=MSIL">
      <HintPath>..\..\ServiceHandler\packages\Microsoft.EntityFrameworkCore.InMemory.1.0.0\lib\net451\Microsoft.EntityFrameworkCore.InMemory.dll</HintPath>
      <Private>True</Private>
    </Reference>
    <Reference Include="Microsoft.Extensions.Caching.Abstractions, Version=1.0.0.0, Culture=neutral, PublicKeyToken=adb9793829ddae60, processorArchitecture=MSIL">
      <HintPath>..\..\ServiceHandler\packages\Microsoft.Extensions.Caching.Abstractions.1.0.0\lib\netstandard1.0\Microsoft.Extensions.Caching.Abstractions.dll</HintPath>
      <Private>True</Private>
    </Reference>
    <Reference Include="Microsoft.Extensions.Caching.Memory, Version=1.0.0.0, Culture=neutral, PublicKeyToken=adb9793829ddae60, processorArchitecture=MSIL">
      <HintPath>..\..\ServiceHandler\packages\Microsoft.Extensions.Caching.Memory.1.0.0\lib\net451\Microsoft.Extensions.Caching.Memory.dll</HintPath>
      <Private>True</Private>
    </Reference>
    <Reference Include="Microsoft.Extensions.DependencyInjection, Version=1.0.0.0, Culture=neutral, PublicKeyToken=adb9793829ddae60, processorArchitecture=MSIL">
      <HintPath>..\..\ServiceHandler\packages\Microsoft.Extensions.DependencyInjection.1.0.0\lib\netstandard1.1\Microsoft.Extensions.DependencyInjection.dll</HintPath>
      <Private>True</Private>
    </Reference>
    <Reference Include="Microsoft.Extensions.DependencyInjection.Abstractions, Version=1.0.0.0, Culture=neutral, PublicKeyToken=adb9793829ddae60, processorArchitecture=MSIL">
      <HintPath>..\..\ServiceHandler\packages\Microsoft.Extensions.DependencyInjection.Abstractions.1.0.0\lib\netstandard1.0\Microsoft.Extensions.DependencyInjection.Abstractions.dll</HintPath>
      <Private>True</Private>
    </Reference>
    <Reference Include="Microsoft.Extensions.Logging, Version=1.0.0.0, Culture=neutral, PublicKeyToken=adb9793829ddae60, processorArchitecture=MSIL">
      <HintPath>..\..\ServiceHandler\packages\Microsoft.Extensions.Logging.1.0.0\lib\netstandard1.1\Microsoft.Extensions.Logging.dll</HintPath>
      <Private>True</Private>
    </Reference>
    <Reference Include="Microsoft.Extensions.Logging.Abstractions, Version=1.0.0.0, Culture=neutral, PublicKeyToken=adb9793829ddae60, processorArchitecture=MSIL">
      <HintPath>..\..\ServiceHandler\packages\Microsoft.Extensions.Logging.Abstractions.1.0.0\lib\netstandard1.1\Microsoft.Extensions.Logging.Abstractions.dll</HintPath>
      <Private>True</Private>
    </Reference>
    <Reference Include="Microsoft.Extensions.Options, Version=1.0.0.0, Culture=neutral, PublicKeyToken=adb9793829ddae60, processorArchitecture=MSIL">
      <HintPath>..\..\ServiceHandler\packages\Microsoft.Extensions.Options.1.0.0\lib\netstandard1.0\Microsoft.Extensions.Options.dll</HintPath>
      <Private>True</Private>
    </Reference>
    <Reference Include="Microsoft.Extensions.Primitives, Version=1.0.0.0, Culture=neutral, PublicKeyToken=adb9793829ddae60, processorArchitecture=MSIL">
      <HintPath>..\..\ServiceHandler\packages\Microsoft.Extensions.Primitives.1.0.0\lib\netstandard1.0\Microsoft.Extensions.Primitives.dll</HintPath>
      <Private>True</Private>
    </Reference>
    <Reference Include="Microsoft.VisualStudio.QualityTools.UnitTestFramework, Version=10.0.0.0, Culture=neutral, PublicKeyToken=b03f5f7f11d50a3a, processorArchitecture=MSIL" />
    <Reference Include="MimeKit, Version=1.2.0.0, Culture=neutral, PublicKeyToken=bede1c8a46c66814, processorArchitecture=MSIL">
      <SpecificVersion>False</SpecificVersion>
      <HintPath>..\packages\MimeKit.1.2.25\lib\net451\MimeKit.dll</HintPath>
    </Reference>
    <Reference Include="Moq, Version=4.5.10.0, Culture=neutral, PublicKeyToken=69f491c39445e920, processorArchitecture=MSIL">
      <HintPath>..\packages\Moq.4.5.10\lib\net45\Moq.dll</HintPath>
      <Private>True</Private>
    </Reference>
    <Reference Include="NLog, Version=4.0.0.0, Culture=neutral, PublicKeyToken=5120e14c03d0593c, processorArchitecture=MSIL">
      <HintPath>..\..\ServiceHandler\packages\NLog.4.3.5\lib\net45\NLog.dll</HintPath>
      <Private>True</Private>
    </Reference>
    <Reference Include="Remotion.Linq, Version=2.1.0.0, Culture=neutral, PublicKeyToken=fee00910d6e5f53b, processorArchitecture=MSIL">
      <HintPath>..\..\ServiceHandler\packages\Remotion.Linq.2.1.1\lib\net45\Remotion.Linq.dll</HintPath>
      <Private>True</Private>
    </Reference>
    <Reference Include="System" />
    <Reference Include="System.Collections.Immutable, Version=1.2.1.0, Culture=neutral, PublicKeyToken=b03f5f7f11d50a3a, processorArchitecture=MSIL">
      <HintPath>..\..\ServiceHandler\packages\System.Collections.Immutable.1.3.0\lib\portable-net45+win8+wp8+wpa81\System.Collections.Immutable.dll</HintPath>
      <Private>True</Private>
    </Reference>
    <Reference Include="System.ComponentModel.Composition" />
    <Reference Include="System.ComponentModel.DataAnnotations" />
    <Reference Include="System.Core" />
    <Reference Include="System.Drawing" />
    <Reference Include="System.Interactive.Async, Version=3.0.0.0, Culture=neutral, PublicKeyToken=94bc3704cddfc263, processorArchitecture=MSIL">
      <HintPath>..\..\ServiceHandler\packages\System.Interactive.Async.3.0.0\lib\net45\System.Interactive.Async.dll</HintPath>
      <Private>True</Private>
    </Reference>
    <Reference Include="System.Security" />
    <Reference Include="System.Xml.Linq" />
    <Reference Include="System.Data.DataSetExtensions" />
    <Reference Include="Microsoft.CSharp" />
    <Reference Include="System.Data" />
    <Reference Include="System.Net.Http" />
    <Reference Include="System.Xml" />
    <Reference Include="xunit.abstractions, Version=2.0.0.0, Culture=neutral, PublicKeyToken=8d05b1bb7a6fdb6c, processorArchitecture=MSIL">
      <HintPath>..\packages\xunit.abstractions.2.0.0\lib\net35\xunit.abstractions.dll</HintPath>
      <Private>True</Private>
    </Reference>
    <Reference Include="xunit.assert, Version=2.1.0.3179, Culture=neutral, PublicKeyToken=8d05b1bb7a6fdb6c, processorArchitecture=MSIL">
      <HintPath>..\packages\xunit.assert.2.1.0\lib\dotnet\xunit.assert.dll</HintPath>
      <Private>True</Private>
    </Reference>
    <Reference Include="xunit.core, Version=2.1.0.3179, Culture=neutral, PublicKeyToken=8d05b1bb7a6fdb6c, processorArchitecture=MSIL">
      <HintPath>..\packages\xunit.extensibility.core.2.1.0\lib\dotnet\xunit.core.dll</HintPath>
      <Private>True</Private>
    </Reference>
    <Reference Include="xunit.execution.desktop, Version=2.1.0.3179, Culture=neutral, PublicKeyToken=8d05b1bb7a6fdb6c, processorArchitecture=MSIL">
      <HintPath>..\packages\xunit.extensibility.execution.2.1.0\lib\net45\xunit.execution.desktop.dll</HintPath>
      <Private>True</Private>
    </Reference>
  </ItemGroup>
  <ItemGroup>
    <Compile Include="Builders\Core\GivenAS4ExceptionBuilderFacts.cs" />
    <Compile Include="Builders\Core\GivenAS4MessageBuilderFacts.cs" />
    <Compile Include="Builders\Core\GivenErrorBuilderFacts.cs" />
    <Compile Include="Builders\Core\GivenNonRepudiationInformationBuilderFacts.cs" />
    <Compile Include="Builders\Entities\GivenInExceptionBuilderFacts.cs" />
    <Compile Include="Builders\Entities\GivenInMessageBuilderFacts.cs" />
    <Compile Include="Builders\Entities\GivenOutExceptionBuilderFacts.cs" />
    <Compile Include="Builders\Entities\GivenOutMessageBuilderFacts.cs" />
    <Compile Include="Builders\Security\GivenSigningStrategyBuilderFacts.cs" />
    <Compile Include="Builders\Internal\GivenSoapEnvelopeBuilderFacts.cs" />
    <Compile Include="Common\GivenDataStoreFacts.cs" />
    <Compile Include="Common\GivenDatastoreStepFacts.cs" />
    <Compile Include="Common\GivenRegistryFacts.cs" />
    <Compile Include="Common\NullInternalMessage.cs" />
    <Compile Include="Common\StubConfig.cs" />
    <Compile Include="Extensions\GivenIDictionaryExtensionFacts.cs" />
    <Compile Include="Extensions\XmlDocumentExtensions.cs" />
    <Compile Include="Factories\GivenUserMessageFactoryFacts.cs" />
    <Compile Include="Mappings\Core\GivenReceiptMapFacts.cs" />
    <Compile Include="Mappings\Notify\GivenErrorToNotifyMapFacts.cs" />
    <Compile Include="Mappings\Notify\GivenReceiptToNotifyMapFacts.cs" />
    <Compile Include="Mappings\PMode\GivenPModeActionResolverFacts.cs" />
    <Compile Include="Mappings\PMode\GivenPModeAgreemenRefResolverFacts.cs" />
    <Compile Include="Mappings\PMode\GivenPModeReceiverResolverFacts.cs" />
    <Compile Include="Mappings\PMode\GivenPModeSenderResolverFacts.cs" />
    <Compile Include="Mappings\PMode\GivenPModeServiceResolverFacts.cs" />
    <Compile Include="Mappings\Submit\GivenSubmitActionResolverFacts.cs" />
    <Compile Include="Mappings\Submit\GivenSubmitAgreementMapperFacts.cs" />
    <Compile Include="Mappings\Submit\GivenSubmitMessagePropertiesResolverFacts.cs" />
    <Compile Include="Mappings\Submit\GivenSubmitPayloadInfoResolverFacts.cs" />
    <Compile Include="Mappings\Submit\GivenSubmitReceiverResolverFacts.cs" />
    <Compile Include="Mappings\Submit\GivenSubmitSenderPartyResolverFacts.cs" />
    <Compile Include="Mappings\Submit\GivenSubmitServiceResolverFacts.cs" />
    <Compile Include="Model\GivenAS4MessageFacts.cs" />
    <Compile Include="Model\GivenAttachmentFacts.cs" />
    <Compile Include="Model\GivenCollaborationInfoFacts.cs" />
    <Compile Include="Model\GivenInternalMessageFacts.cs" />
    <Compile Include="Model\GivenPartyFacts.cs" />
    <Compile Include="Model\GivenPartyIdFacts.cs" />
    <Compile Include="Model\GivenReceivingProcessingModeFacts.cs" />
    <Compile Include="Model\GivenSendingProcessingModeFacts.cs" />
    <Compile Include="Model\GivenServiceFacts.cs" />
    <Compile Include="Model\GivenUserMessageFacts.cs" />
    <Compile Include="Model\SubmitModel\GivenAgreementFacts.cs" />
    <Compile Include="Model\SubmitModel\GivenCollaborationInfoFacts.cs" />
    <Compile Include="Properties\AssemblyInfo.cs" />
    <Compile Include="Properties\Resources.Designer.cs">
      <AutoGen>True</AutoGen>
      <DesignTime>True</DesignTime>
      <DependentUpon>Resources.resx</DependentUpon>
    </Compile>
    <Compile Include="Receivers\GivenDatastoreReceiverFacts.cs" />
    <Compile Include="Receivers\GivenPollingReceiverFacts.cs" />
    <Compile Include="Receivers\StubValidPollingTemplate.cs" />
    <Compile Include="Receivers\StubInvalidPollingTemplate.cs" />
    <Compile Include="Resources\Samples.Designer.cs">
      <AutoGen>True</AutoGen>
      <DesignTime>True</DesignTime>
      <DependentUpon>Samples.resx</DependentUpon>
    </Compile>
    <Compile Include="Security\Algorithms\GivenSignatureAlgorithmProviderFacts.cs" />
    <Compile Include="Security\Encryption\GivenAS4EncryptedKeyFacts.cs" />
    <Compile Include="Security\Factories\GivenEncodingFactoryFacts.cs" />
    <Compile Include="Security\GivenImpersonationFacts.cs" />
    <Compile Include="Security\Repositories\GivenKeyInfoRepositoryFacts.cs" />
    <Compile Include="Security\Repositories\GivenSignedXmlRepositoryFacts.cs" />
    <Compile Include="Security\Serializers\GivenEncryptedDataSerializerFacts.cs" />
    <Compile Include="Security\Strategies\GivenEncryptionStrategyFacts.cs" />
    <Compile Include="Serialization\GivenMimeMessageSerializerFacts.cs" />
    <Compile Include="Serialization\GivenSoapEnvelopeSerializerFacts.cs" />
    <Compile Include="Security\References\GivenKeyIdentifierSecurityTokenReferenceFacts.cs" />
    <Compile Include="Security\Strategies\GivenSignStrategyFacts.cs" />
    <Compile Include="Common\StubCertificateRepository.cs" />
    <Compile Include="Security\References\GivenBinarySecurityTokenReferenceFacts.cs" />
    <Compile Include="Security\Transforms\GivenAttachmentSignatureTransformFacts.cs" />
    <Compile Include="Security\References\GivenIssuerSecurityTokenReferenceFacts.cs" />
    <Compile Include="Steps\Common\GivenInExceptionDecoratorStep.cs" />
    <Compile Include="Steps\Common\GivenOutExceptionDecoratorStepFacts.cs" />
    <Compile Include="Steps\Deliver\GivenSendDeliverMessageStepFacts.cs" />
    <Compile Include="Steps\Deliver\GivenUploadAttachmentsStepFacts.cs" />
    <Compile Include="Steps\Deliver\GivenZipAttachmentsStepFacts.cs" />
    <Compile Include="Steps\Notify\GivenCreateNotifyMessageStepFacts.cs" />
    <Compile Include="Steps\Notify\GivenNotifyOutUpdateDatastoreStepFacts.cs" />
    <Compile Include="Steps\Notify\GivenNotifyInUpdateDatastoreStepFacts.cs" />
    <Compile Include="Steps\Notify\GivenNotifyUpdateInExceptionDatastoreStepFacts.cs" />
    <Compile Include="Steps\Notify\GivenNotifyUpdateOutExceptionDatastoreStepFacts.cs" />
    <Compile Include="Steps\Notify\GivenSendNotifyMessageStepFacts.cs" />
    <Compile Include="Steps\Receive\GivenCreateAS4ErrorStepFacts.cs" />
    <Compile Include="Steps\Receive\GivenDecryptAS4MessageStepFacts.cs" />
    <Compile Include="Steps\Receive\GivenReceiveExceptionDecoratorStepFacts.cs" />
    <Compile Include="Steps\Deliver\GivenCreateDeliverMessageStepFacts.cs" />
    <Compile Include="Steps\Deliver\GivenDeliverUpdateDatastoreStepFacts.cs" />
    <Compile Include="Steps\GivenCompositeStepFacts.cs" />
    <Compile Include="Steps\Receive\GivenCreateAS4ReceiptStepFacts.cs" />
    <Compile Include="Steps\Receive\GivenSendAS4ReceiptStepFacts.cs" />
    <Compile Include="Steps\Receive\Rules\GivenPModeAgreementRefRuleFacts.cs" />
    <Compile Include="Steps\Receive\Rules\GivenPModeIdRuleFacts.cs" />
    <Compile Include="Steps\Receive\Rules\GivenPModePartyInfoRuleFacts.cs" />
    <Compile Include="Steps\Receive\Rules\GivenPModeServiceActionRuleFacts.cs" />
    <Compile Include="Steps\Receive\Rules\GivenPModeUndefinedPartyInfoRuleFacts.cs" />
    <Compile Include="Steps\ReceptionAwareness\GivenReceptionAwarenessUpdateDatastoreStepFacts.cs" />
    <Compile Include="Steps\Repositories\GivenDatastoreRepositoryFacts.cs" />
    <Compile Include="Steps\Repositories\GivenMimeTypeRepositoryFacts.cs" />
    <Compile Include="Steps\Send\GivenCompressPayloadsStepFacts.cs" />
    <Compile Include="Steps\Receive\GivenDecompressAttachmentsStepFacts.cs" />
    <Compile Include="Steps\Receive\GivenDeterminePModesStepFacts.cs" />
    <Compile Include="Steps\Send\GivenCreateAS4MessageStepFacts.cs" />
    <Compile Include="Steps\Send\GivenEncryptAS4MessageStepFacts.cs" />
    <Compile Include="Steps\Receive\GivenReceiveUpdateDatastoreFacts.cs" />
    <Compile Include="Steps\Send\GivenSetReceptionAwarenessStepFacts.cs" />
    <Compile Include="Steps\Services\GivenInExceptionServiceFacts.cs" />
    <Compile Include="Steps\Submit\GivenRetrievepayloadsStepFacts.cs" />
    <Compile Include="Steps\Submit\GivenRetrieveSendingPModeStepFacts.cs" />
    <Compile Include="Steps\Send\GivenSigningAS4MessageStepFacts.cs" />
    <Compile Include="Steps\GIvenStepBuilderFacts.cs" />
    <Compile Include="Steps\Send\GivenSendUpdateDatastoreFacts.cs" />
    <Compile Include="Steps\Receive\GivenVerifySignatureAS4MessageStepFacts.cs" />
    <Compile Include="Builders\Core\InternalMessageBuilder.cs" />
    <Compile Include="Steps\Participant\StubPModeRuleVisitor.cs" />
    <Compile Include="Steps\Submit\GivenStoreAS4MessageStepsFacts.cs" />
    <Compile Include="Strategies\GivenFilePayloadStrategyFacts.cs" />
    <Compile Include="Strategies\GivenPayloadStrategyProviderFacts.cs" />
    <Compile Include="Transformers\GivenAS4MessageTransformerFacts.cs" />
    <Compile Include="Transformers\GivenExceptionTransformerFacts.cs" />
    <Compile Include="Transformers\GivenPayloadTransformerFacts.cs" />
    <Compile Include="Transformers\GivenReceptionAwarenessTransformerFacts.cs" />
    <Compile Include="Transformers\GivenSubmitMessageXmlTransformerFacts.cs" />
    <Compile Include="Factories\GivenIdentifierFactoryFacts.cs" />
    <Compile Include="Validators\GivenDeliverMessageValidatorFacts.cs" />
    <Compile Include="Validators\GivenSubmitMessageValidatorFacts.cs" />
  </ItemGroup>
  <ItemGroup>
    <None Include="app.config" />
    <None Include="packages.config" />
  </ItemGroup>
  <ItemGroup>
    <ProjectReference Include="..\..\Receivers\Eu.EDelivery.AS4.Receivers\Eu.EDelivery.AS4.Receivers.csproj">
      <Project>{B0BE265A-8190-415C-8E46-2B85FE6BDBE7}</Project>
      <Name>Eu.EDelivery.AS4.Receivers</Name>
    </ProjectReference>
    <ProjectReference Include="..\..\Steps\Eu.EDelivery.AS4.Steps\Eu.EDelivery.AS4.Steps.csproj">
      <Project>{9208D4FA-018E-4DB4-A60D-EE475F5EC421}</Project>
      <Name>Eu.EDelivery.AS4.Steps</Name>
    </ProjectReference>
    <ProjectReference Include="..\..\Transformers\Eu.EDelivery.AS4.Transformers\Eu.EDelivery.AS4.Transformers.csproj">
      <Project>{51C92C72-60F5-4DCE-B129-045640CA6D96}</Project>
      <Name>Eu.EDelivery.AS4.Transformers</Name>
    </ProjectReference>
    <ProjectReference Include="..\Eu.EDelivery.AS4\Eu.EDelivery.AS4.csproj">
      <Project>{8b0ba38f-c3f7-46c1-9e68-a7291c7b16b1}</Project>
      <Name>Eu.EDelivery.AS4</Name>
    </ProjectReference>
  </ItemGroup>
  <ItemGroup>
    <Service Include="{82A7F48D-3B50-4B1E-B82E-3ADA8210C358}" />
  </ItemGroup>
  <ItemGroup>
    <EmbeddedResource Include="Properties\Resources.resx">
      <Generator>ResXFileCodeGenerator</Generator>
      <SubType>Designer</SubType>
      <LastGenOutput>Resources.Designer.cs</LastGenOutput>
    </EmbeddedResource>
    <EmbeddedResource Include="Resources\Samples.resx">
      <Generator>ResXFileCodeGenerator</Generator>
      <LastGenOutput>Samples.Designer.cs</LastGenOutput>
      <SubType>Designer</SubType>
    </EmbeddedResource>
  </ItemGroup>
  <ItemGroup>
    <None Include="Resources\as4_encrypted_message" />
    <None Include="Resources\certificate-as4.pfx" />
    <None Include="Resources\holodeck-partya-certificate.pfx" />
    <None Include="Resources\partyC.p12" />
    <None Include="Resources\UserMessage.xml" />
  </ItemGroup>
  <ItemGroup>
    <None Include="Resources\earth.jpg" />
  </ItemGroup>
  <ItemGroup>
    <None Include="Resources\as4message.txt" />
  </ItemGroup>
  <ItemGroup>
    <Content Include="Resources\as4-encrypted-envelope.xml" />
    <Content Include="Resources\as4-soap-signed-encrypted-message.xml" />
    <Content Include="Resources\as4-soap-untrusted-signed-message.txt" />
    <Content Include="Resources\receipt.xml" />
    <Content Include="Resources\sendingprocessingmode.xml" />
    <Content Include="Resources\submitmessage.xml" />
    <None Include="Resources\as4-soap-wrong-encrypted-message" />
    <Content Include="Resources\as4-soap-wrong-signed-message.txt" />
    <Content Include="Resources\as4-soap-signed-message.txt" />
    <None Include="Resources\flower1.jpg" />
    <None Include="Resources\flower2.jpg" />
    <Content Include="Resources\holodeck-as4message.xml" />
  </ItemGroup>
  <ItemGroup>
    <Folder Include="Utilities\" />
  </ItemGroup>
  <Import Project="$(MSBuildToolsPath)\Microsoft.CSharp.targets" />
  <Target Name="EnsureNuGetPackageBuildImports" BeforeTargets="PrepareForBuild">
    <PropertyGroup>
      <ErrorText>This project references NuGet package(s) that are missing on this computer. Use NuGet Package Restore to download them.  For more information, see http://go.microsoft.com/fwlink/?LinkID=322105. The missing file is {0}.</ErrorText>
    </PropertyGroup>
    <Error Condition="!Exists('..\packages\xunit.runner.visualstudio.2.1.0\build\net20\xunit.runner.visualstudio.props')" Text="$([System.String]::Format('$(ErrorText)', '..\packages\xunit.runner.visualstudio.2.1.0\build\net20\xunit.runner.visualstudio.props'))" />
  </Target>
=======
﻿<?xml version="1.0" encoding="utf-8"?>
<Project ToolsVersion="14.0" DefaultTargets="Build" xmlns="http://schemas.microsoft.com/developer/msbuild/2003">
  <Import Project="..\packages\xunit.runner.visualstudio.2.1.0\build\net20\xunit.runner.visualstudio.props" Condition="Exists('..\packages\xunit.runner.visualstudio.2.1.0\build\net20\xunit.runner.visualstudio.props')" />
  <Import Project="$(MSBuildExtensionsPath)\$(MSBuildToolsVersion)\Microsoft.Common.props" Condition="Exists('$(MSBuildExtensionsPath)\$(MSBuildToolsVersion)\Microsoft.Common.props')" />
  <PropertyGroup>
    <Configuration Condition=" '$(Configuration)' == '' ">Debug</Configuration>
    <Platform Condition=" '$(Platform)' == '' ">AnyCPU</Platform>
    <ProjectGuid>{8E13829C-19D7-498D-9383-EF52A92FC2C9}</ProjectGuid>
    <OutputType>Library</OutputType>
    <AppDesignerFolder>Properties</AppDesignerFolder>
    <RootNamespace>Eu.EDelivery.AS4.UnitTests</RootNamespace>
    <AssemblyName>Eu.EDelivery.AS4.UnitTests</AssemblyName>
    <TargetFrameworkVersion>v4.6.1</TargetFrameworkVersion>
    <FileAlignment>512</FileAlignment>
    <SccProjectName>SAK</SccProjectName>
    <SccLocalPath>SAK</SccLocalPath>
    <SccAuxPath>SAK</SccAuxPath>
    <SccProvider>SAK</SccProvider>
    <NuGetPackageImportStamp>
    </NuGetPackageImportStamp>
  </PropertyGroup>
  <PropertyGroup Condition=" '$(Configuration)|$(Platform)' == 'Debug|AnyCPU' ">
    <DebugSymbols>true</DebugSymbols>
    <DebugType>full</DebugType>
    <Optimize>false</Optimize>
    <OutputPath>..\..\..\output\</OutputPath>
    <DefineConstants>DEBUG;TRACE</DefineConstants>
    <ErrorReport>prompt</ErrorReport>
    <WarningLevel>4</WarningLevel>
  </PropertyGroup>
  <PropertyGroup Condition=" '$(Configuration)|$(Platform)' == 'Release|AnyCPU' ">
    <DebugType>pdbonly</DebugType>
    <Optimize>true</Optimize>
    <OutputPath>bin\Release\</OutputPath>
    <DefineConstants>TRACE</DefineConstants>
    <ErrorReport>prompt</ErrorReport>
    <WarningLevel>4</WarningLevel>
  </PropertyGroup>
  <ItemGroup>
    <Reference Include="AutoMapper, Version=5.0.2.0, Culture=neutral, PublicKeyToken=be96cd2c38ef1005, processorArchitecture=MSIL">
      <HintPath>..\..\ServiceHandler\packages\AutoMapper.5.0.2\lib\net45\AutoMapper.dll</HintPath>
      <Private>True</Private>
    </Reference>
    <Reference Include="BouncyCastle.Crypto">
      <HintPath>..\..\..\output\BouncyCastle.Crypto.dll</HintPath>
    </Reference>
    <Reference Include="Castle.Core, Version=3.3.0.0, Culture=neutral, PublicKeyToken=407dd0808d44fbdc, processorArchitecture=MSIL">
      <HintPath>..\packages\Castle.Core.3.3.3\lib\net45\Castle.Core.dll</HintPath>
      <Private>True</Private>
    </Reference>
    <Reference Include="FluentValidation, Version=6.2.1.0, Culture=neutral, processorArchitecture=MSIL">
      <HintPath>..\..\ServiceHandler\packages\FluentValidation.6.2.1.0\lib\Net45\FluentValidation.dll</HintPath>
      <Private>True</Private>
    </Reference>
    <Reference Include="Microsoft.EntityFrameworkCore, Version=1.0.0.0, Culture=neutral, PublicKeyToken=adb9793829ddae60, processorArchitecture=MSIL">
      <HintPath>..\..\ServiceHandler\packages\Microsoft.EntityFrameworkCore.1.0.0\lib\net451\Microsoft.EntityFrameworkCore.dll</HintPath>
      <Private>True</Private>
    </Reference>
    <Reference Include="Microsoft.EntityFrameworkCore.InMemory, Version=1.0.0.0, Culture=neutral, PublicKeyToken=adb9793829ddae60, processorArchitecture=MSIL">
      <HintPath>..\..\ServiceHandler\packages\Microsoft.EntityFrameworkCore.InMemory.1.0.0\lib\net451\Microsoft.EntityFrameworkCore.InMemory.dll</HintPath>
      <Private>True</Private>
    </Reference>
    <Reference Include="Microsoft.Extensions.Caching.Abstractions, Version=1.0.0.0, Culture=neutral, PublicKeyToken=adb9793829ddae60, processorArchitecture=MSIL">
      <HintPath>..\..\ServiceHandler\packages\Microsoft.Extensions.Caching.Abstractions.1.0.0\lib\netstandard1.0\Microsoft.Extensions.Caching.Abstractions.dll</HintPath>
      <Private>True</Private>
    </Reference>
    <Reference Include="Microsoft.Extensions.Caching.Memory, Version=1.0.0.0, Culture=neutral, PublicKeyToken=adb9793829ddae60, processorArchitecture=MSIL">
      <HintPath>..\..\ServiceHandler\packages\Microsoft.Extensions.Caching.Memory.1.0.0\lib\net451\Microsoft.Extensions.Caching.Memory.dll</HintPath>
      <Private>True</Private>
    </Reference>
    <Reference Include="Microsoft.Extensions.DependencyInjection, Version=1.0.0.0, Culture=neutral, PublicKeyToken=adb9793829ddae60, processorArchitecture=MSIL">
      <HintPath>..\..\ServiceHandler\packages\Microsoft.Extensions.DependencyInjection.1.0.0\lib\netstandard1.1\Microsoft.Extensions.DependencyInjection.dll</HintPath>
      <Private>True</Private>
    </Reference>
    <Reference Include="Microsoft.Extensions.DependencyInjection.Abstractions, Version=1.0.0.0, Culture=neutral, PublicKeyToken=adb9793829ddae60, processorArchitecture=MSIL">
      <HintPath>..\..\ServiceHandler\packages\Microsoft.Extensions.DependencyInjection.Abstractions.1.0.0\lib\netstandard1.0\Microsoft.Extensions.DependencyInjection.Abstractions.dll</HintPath>
      <Private>True</Private>
    </Reference>
    <Reference Include="Microsoft.Extensions.Logging, Version=1.0.0.0, Culture=neutral, PublicKeyToken=adb9793829ddae60, processorArchitecture=MSIL">
      <HintPath>..\..\ServiceHandler\packages\Microsoft.Extensions.Logging.1.0.0\lib\netstandard1.1\Microsoft.Extensions.Logging.dll</HintPath>
      <Private>True</Private>
    </Reference>
    <Reference Include="Microsoft.Extensions.Logging.Abstractions, Version=1.0.0.0, Culture=neutral, PublicKeyToken=adb9793829ddae60, processorArchitecture=MSIL">
      <HintPath>..\..\ServiceHandler\packages\Microsoft.Extensions.Logging.Abstractions.1.0.0\lib\netstandard1.1\Microsoft.Extensions.Logging.Abstractions.dll</HintPath>
      <Private>True</Private>
    </Reference>
    <Reference Include="Microsoft.Extensions.Options, Version=1.0.0.0, Culture=neutral, PublicKeyToken=adb9793829ddae60, processorArchitecture=MSIL">
      <HintPath>..\..\ServiceHandler\packages\Microsoft.Extensions.Options.1.0.0\lib\netstandard1.0\Microsoft.Extensions.Options.dll</HintPath>
      <Private>True</Private>
    </Reference>
    <Reference Include="Microsoft.Extensions.Primitives, Version=1.0.0.0, Culture=neutral, PublicKeyToken=adb9793829ddae60, processorArchitecture=MSIL">
      <HintPath>..\..\ServiceHandler\packages\Microsoft.Extensions.Primitives.1.0.0\lib\netstandard1.0\Microsoft.Extensions.Primitives.dll</HintPath>
      <Private>True</Private>
    </Reference>
    <Reference Include="Microsoft.VisualStudio.QualityTools.UnitTestFramework, Version=10.0.0.0, Culture=neutral, PublicKeyToken=b03f5f7f11d50a3a, processorArchitecture=MSIL" />
    <Reference Include="MimeKit, Version=1.2.0.0, Culture=neutral, PublicKeyToken=bede1c8a46c66814, processorArchitecture=MSIL">
      <SpecificVersion>False</SpecificVersion>
      <HintPath>..\packages\MimeKit.1.2.25\lib\net451\MimeKit.dll</HintPath>
    </Reference>
    <Reference Include="Moq, Version=4.5.10.0, Culture=neutral, PublicKeyToken=69f491c39445e920, processorArchitecture=MSIL">
      <HintPath>..\packages\Moq.4.5.10\lib\net45\Moq.dll</HintPath>
      <Private>True</Private>
    </Reference>
    <Reference Include="NLog, Version=4.0.0.0, Culture=neutral, PublicKeyToken=5120e14c03d0593c, processorArchitecture=MSIL">
      <HintPath>..\..\ServiceHandler\packages\NLog.4.3.5\lib\net45\NLog.dll</HintPath>
      <Private>True</Private>
    </Reference>
    <Reference Include="Remotion.Linq, Version=2.1.0.0, Culture=neutral, PublicKeyToken=fee00910d6e5f53b, processorArchitecture=MSIL">
      <HintPath>..\..\ServiceHandler\packages\Remotion.Linq.2.1.1\lib\net45\Remotion.Linq.dll</HintPath>
      <Private>True</Private>
    </Reference>
    <Reference Include="System" />
    <Reference Include="System.Collections.Immutable, Version=1.2.0.0, Culture=neutral, PublicKeyToken=b03f5f7f11d50a3a, processorArchitecture=MSIL">
      <HintPath>..\..\ServiceHandler\packages\System.Collections.Immutable.1.2.0\lib\portable-net45+win8+wp8+wpa81\System.Collections.Immutable.dll</HintPath>
      <Private>True</Private>
    </Reference>
    <Reference Include="System.ComponentModel.Composition" />
    <Reference Include="System.ComponentModel.DataAnnotations" />
    <Reference Include="System.Core" />
    <Reference Include="System.Drawing" />
    <Reference Include="System.Interactive.Async, Version=3.0.0.0, Culture=neutral, PublicKeyToken=94bc3704cddfc263, processorArchitecture=MSIL">
      <HintPath>..\..\ServiceHandler\packages\System.Interactive.Async.3.0.0\lib\net45\System.Interactive.Async.dll</HintPath>
      <Private>True</Private>
    </Reference>
    <Reference Include="System.Security" />
    <Reference Include="System.Xml.Linq" />
    <Reference Include="System.Data.DataSetExtensions" />
    <Reference Include="Microsoft.CSharp" />
    <Reference Include="System.Data" />
    <Reference Include="System.Net.Http" />
    <Reference Include="System.Xml" />
    <Reference Include="xunit.abstractions, Version=2.0.0.0, Culture=neutral, PublicKeyToken=8d05b1bb7a6fdb6c, processorArchitecture=MSIL">
      <HintPath>..\packages\xunit.abstractions.2.0.0\lib\net35\xunit.abstractions.dll</HintPath>
      <Private>True</Private>
    </Reference>
    <Reference Include="xunit.assert, Version=2.1.0.3179, Culture=neutral, PublicKeyToken=8d05b1bb7a6fdb6c, processorArchitecture=MSIL">
      <HintPath>..\packages\xunit.assert.2.1.0\lib\dotnet\xunit.assert.dll</HintPath>
      <Private>True</Private>
    </Reference>
    <Reference Include="xunit.core, Version=2.1.0.3179, Culture=neutral, PublicKeyToken=8d05b1bb7a6fdb6c, processorArchitecture=MSIL">
      <HintPath>..\packages\xunit.extensibility.core.2.1.0\lib\dotnet\xunit.core.dll</HintPath>
      <Private>True</Private>
    </Reference>
    <Reference Include="xunit.execution.desktop, Version=2.1.0.3179, Culture=neutral, PublicKeyToken=8d05b1bb7a6fdb6c, processorArchitecture=MSIL">
      <HintPath>..\packages\xunit.extensibility.execution.2.1.0\lib\net45\xunit.execution.desktop.dll</HintPath>
      <Private>True</Private>
    </Reference>
  </ItemGroup>
  <ItemGroup>
    <Compile Include="Builders\Core\GivenAS4ExceptionBuilderFacts.cs" />
    <Compile Include="Builders\Core\GivenAS4MessageBuilderFacts.cs" />
    <Compile Include="Builders\Core\GivenErrorBuilderFacts.cs" />
    <Compile Include="Builders\Core\GivenNonRepudiationInformationBuilderFacts.cs" />
    <Compile Include="Builders\Entities\GivenInExceptionBuilderFacts.cs" />
    <Compile Include="Builders\Entities\GivenInMessageBuilderFacts.cs" />
    <Compile Include="Builders\Entities\GivenOutExceptionBuilderFacts.cs" />
    <Compile Include="Builders\Entities\GivenOutMessageBuilderFacts.cs" />
    <Compile Include="Builders\Security\GivenSigningStrategyBuilderFacts.cs" />
    <Compile Include="Builders\Internal\GivenSoapEnvelopeBuilderFacts.cs" />
    <Compile Include="Common\GivenDataStoreFacts.cs" />
    <Compile Include="Common\GivenDatastoreStepFacts.cs" />
    <Compile Include="Common\GivenRegistryFacts.cs" />
    <Compile Include="Common\NullInternalMessage.cs" />
    <Compile Include="Common\StubConfig.cs" />
    <Compile Include="Extensions\GivenIDictionaryExtensionFacts.cs" />
    <Compile Include="Extensions\XmlDocumentExtensions.cs" />
    <Compile Include="Factories\GivenUserMessageFactoryFacts.cs" />
    <Compile Include="Mappings\Core\GivenErrorMapFacts.cs" />
    <Compile Include="Mappings\Core\GivenReceiptMapFacts.cs" />
    <Compile Include="Mappings\Notify\GivenErrorToNotifyMapFacts.cs" />
    <Compile Include="Mappings\Notify\GivenReceiptToNotifyMapFacts.cs" />
    <Compile Include="Mappings\PMode\GivenPModeActionResolverFacts.cs" />
    <Compile Include="Mappings\PMode\GivenPModeAgreemenRefResolverFacts.cs" />
    <Compile Include="Mappings\PMode\GivenPModeReceiverResolverFacts.cs" />
    <Compile Include="Mappings\PMode\GivenPModeSenderResolverFacts.cs" />
    <Compile Include="Mappings\PMode\GivenPModeServiceResolverFacts.cs" />
    <Compile Include="Mappings\Submit\GivenSubmitActionResolverFacts.cs" />
    <Compile Include="Mappings\Submit\GivenSubmitAgreementMapperFacts.cs" />
    <Compile Include="Mappings\Submit\GivenSubmitMessagePropertiesResolverFacts.cs" />
    <Compile Include="Mappings\Submit\GivenSubmitPayloadInfoResolverFacts.cs" />
    <Compile Include="Mappings\Submit\GivenSubmitReceiverResolverFacts.cs" />
    <Compile Include="Mappings\Submit\GivenSubmitSenderPartyResolverFacts.cs" />
    <Compile Include="Mappings\Submit\GivenSubmitServiceResolverFacts.cs" />
    <Compile Include="Model\GivenAS4MessageFacts.cs" />
    <Compile Include="Model\GivenAttachmentFacts.cs" />
    <Compile Include="Model\GivenCollaborationInfoFacts.cs" />
    <Compile Include="Model\GivenInternalMessageFacts.cs" />
    <Compile Include="Model\GivenPartyFacts.cs" />
    <Compile Include="Model\GivenPartyIdFacts.cs" />
    <Compile Include="Model\GivenReceivingProcessingModeFacts.cs" />
    <Compile Include="Model\GivenSendingProcessingModeFacts.cs" />
    <Compile Include="Model\GivenServiceFacts.cs" />
    <Compile Include="Model\GivenUserMessageFacts.cs" />
    <Compile Include="Model\SubmitModel\GivenAgreementFacts.cs" />
    <Compile Include="Model\SubmitModel\GivenCollaborationInfoFacts.cs" />
    <Compile Include="Properties\AssemblyInfo.cs" />
    <Compile Include="Properties\Resources.Designer.cs">
      <AutoGen>True</AutoGen>
      <DesignTime>True</DesignTime>
      <DependentUpon>Resources.resx</DependentUpon>
    </Compile>
    <Compile Include="Receivers\GivenDatastoreReceiverFacts.cs" />
    <Compile Include="Receivers\GivenPollingReceiverFacts.cs" />
    <Compile Include="Receivers\StubValidPollingTemplate.cs" />
    <Compile Include="Receivers\StubInvalidPollingTemplate.cs" />
    <Compile Include="Resources\Samples.Designer.cs">
      <AutoGen>True</AutoGen>
      <DesignTime>True</DesignTime>
      <DependentUpon>Samples.resx</DependentUpon>
    </Compile>
    <Compile Include="Security\Algorithms\GivenSignatureAlgorithmProviderFacts.cs" />
    <Compile Include="Security\Encryption\GivenAS4EncryptedKeyFacts.cs" />
    <Compile Include="Security\Factories\GivenEncodingFactoryFacts.cs" />
    <Compile Include="Security\GivenImpersonationFacts.cs" />
    <Compile Include="Security\Repositories\GivenKeyInfoRepositoryFacts.cs" />
    <Compile Include="Security\Repositories\GivenSignedXmlRepositoryFacts.cs" />
    <Compile Include="Security\Serializers\GivenEncryptedDataSerializerFacts.cs" />
    <Compile Include="Security\Strategies\GivenEncryptionStrategyFacts.cs" />
    <Compile Include="Serialization\GivenMimeMessageSerializerFacts.cs" />
    <Compile Include="Serialization\GivenSoapEnvelopeSerializerFacts.cs" />
    <Compile Include="Security\References\GivenKeyIdentifierSecurityTokenReferenceFacts.cs" />
    <Compile Include="Security\Strategies\GivenSignStrategyFacts.cs" />
    <Compile Include="Common\StubCertificateRepository.cs" />
    <Compile Include="Security\References\GivenBinarySecurityTokenReferenceFacts.cs" />
    <Compile Include="Security\Transforms\GivenAttachmentSignatureTransformFacts.cs" />
    <Compile Include="Security\References\GivenIssuerSecurityTokenReferenceFacts.cs" />
    <Compile Include="Steps\Common\GivenInExceptionDecoratorStep.cs" />
    <Compile Include="Steps\Common\GivenOutExceptionDecoratorStepFacts.cs" />
    <Compile Include="Steps\Deliver\GivenSendDeliverMessageStepFacts.cs" />
    <Compile Include="Steps\Deliver\GivenUploadAttachmentsStepFacts.cs" />
    <Compile Include="Steps\Deliver\GivenZipAttachmentsStepFacts.cs" />
    <Compile Include="Steps\Notify\GivenCreateNotifyMessageStepFacts.cs" />
    <Compile Include="Steps\Notify\GivenNotifyOutUpdateDatastoreStepFacts.cs" />
    <Compile Include="Steps\Notify\GivenNotifyInUpdateDatastoreStepFacts.cs" />
    <Compile Include="Steps\Notify\GivenNotifyUpdateInExceptionDatastoreStepFacts.cs" />
    <Compile Include="Steps\Notify\GivenNotifyUpdateOutExceptionDatastoreStepFacts.cs" />
    <Compile Include="Steps\Notify\GivenSendNotifyMessageStepFacts.cs" />
    <Compile Include="Steps\Receive\GivenCreateAS4ErrorStepFacts.cs" />
    <Compile Include="Steps\Receive\GivenDecryptAS4MessageStepFacts.cs" />
    <Compile Include="Steps\Receive\GivenReceiveExceptionDecoratorStepFacts.cs" />
    <Compile Include="Steps\Deliver\GivenCreateDeliverMessageStepFacts.cs" />
    <Compile Include="Steps\Deliver\GivenDeliverUpdateDatastoreStepFacts.cs" />
    <Compile Include="Steps\GivenCompositeStepFacts.cs" />
    <Compile Include="Steps\Receive\GivenCreateAS4ReceiptStepFacts.cs" />
    <Compile Include="Steps\Receive\GivenSendAS4ReceiptStepFacts.cs" />
    <Compile Include="Steps\Receive\Rules\GivenPModeAgreementRefRuleFacts.cs" />
    <Compile Include="Steps\Receive\Rules\GivenPModeIdRuleFacts.cs" />
    <Compile Include="Steps\Receive\Rules\GivenPModePartyInfoRuleFacts.cs" />
    <Compile Include="Steps\Receive\Rules\GivenPModeServiceActionRuleFacts.cs" />
    <Compile Include="Steps\Receive\Rules\GivenPModeUndefinedPartyInfoRuleFacts.cs" />
    <Compile Include="Steps\ReceptionAwareness\GivenReceptionAwarenessUpdateDatastoreStepFacts.cs" />
    <Compile Include="Steps\Repositories\GivenDatastoreRepositoryFacts.cs" />
    <Compile Include="Steps\Repositories\GivenMimeTypeRepositoryFacts.cs" />
    <Compile Include="Steps\Send\GivenCompressPayloadsStepFacts.cs" />
    <Compile Include="Steps\Receive\GivenDecompressAttachmentsStepFacts.cs" />
    <Compile Include="Steps\Receive\GivenDeterminePModesStepFacts.cs" />
    <Compile Include="Steps\Send\GivenCreateAS4MessageStepFacts.cs" />
    <Compile Include="Steps\Send\GivenEncryptAS4MessageStepFacts.cs" />
    <Compile Include="Steps\Receive\GivenReceiveUpdateDatastoreFacts.cs" />
    <Compile Include="Steps\Send\GivenSetReceptionAwarenessStepFacts.cs" />
    <Compile Include="Steps\Services\GivenInExceptionServiceFacts.cs" />
    <Compile Include="Steps\Submit\GivenRetrievepayloadsStepFacts.cs" />
    <Compile Include="Steps\Submit\GivenRetrieveSendingPModeStepFacts.cs" />
    <Compile Include="Steps\Send\GivenSigningAS4MessageStepFacts.cs" />
    <Compile Include="Steps\GIvenStepBuilderFacts.cs" />
    <Compile Include="Steps\Send\GivenSendUpdateDatastoreFacts.cs" />
    <Compile Include="Steps\Receive\GivenVerifySignatureAS4MessageStepFacts.cs" />
    <Compile Include="Builders\Core\InternalMessageBuilder.cs" />
    <Compile Include="Steps\Participant\StubPModeRuleVisitor.cs" />
    <Compile Include="Steps\Submit\GivenStoreAS4MessageStepsFacts.cs" />
    <Compile Include="Strategies\GivenFilePayloadStrategyFacts.cs" />
    <Compile Include="Strategies\GivenPayloadStrategyProviderFacts.cs" />
    <Compile Include="Transformers\GivenAS4MessageTransformerFacts.cs" />
    <Compile Include="Transformers\GivenExceptionTransformerFacts.cs" />
    <Compile Include="Transformers\GivenPayloadTransformerFacts.cs" />
    <Compile Include="Transformers\GivenReceptionAwarenessTransformerFacts.cs" />
    <Compile Include="Transformers\GivenSubmitMessageXmlTransformerFacts.cs" />
    <Compile Include="Factories\GivenIdentifierFactoryFacts.cs" />
    <Compile Include="Validators\GivenDeliverMessageValidatorFacts.cs" />
    <Compile Include="Validators\GivenSubmitMessageValidatorFacts.cs" />
  </ItemGroup>
  <ItemGroup>
    <None Include="app.config" />
    <None Include="packages.config">
      <SubType>Designer</SubType>
    </None>
  </ItemGroup>
  <ItemGroup>
    <ProjectReference Include="..\..\Receivers\Eu.EDelivery.AS4.Receivers\Eu.EDelivery.AS4.Receivers.csproj">
      <Project>{B0BE265A-8190-415C-8E46-2B85FE6BDBE7}</Project>
      <Name>Eu.EDelivery.AS4.Receivers</Name>
    </ProjectReference>
    <ProjectReference Include="..\..\Steps\Eu.EDelivery.AS4.Steps\Eu.EDelivery.AS4.Steps.csproj">
      <Project>{9208D4FA-018E-4DB4-A60D-EE475F5EC421}</Project>
      <Name>Eu.EDelivery.AS4.Steps</Name>
    </ProjectReference>
    <ProjectReference Include="..\..\Transformers\Eu.EDelivery.AS4.Transformers\Eu.EDelivery.AS4.Transformers.csproj">
      <Project>{51C92C72-60F5-4DCE-B129-045640CA6D96}</Project>
      <Name>Eu.EDelivery.AS4.Transformers</Name>
    </ProjectReference>
    <ProjectReference Include="..\Eu.EDelivery.AS4\Eu.EDelivery.AS4.csproj">
      <Project>{8b0ba38f-c3f7-46c1-9e68-a7291c7b16b1}</Project>
      <Name>Eu.EDelivery.AS4</Name>
    </ProjectReference>
  </ItemGroup>
  <ItemGroup>
    <Service Include="{82A7F48D-3B50-4B1E-B82E-3ADA8210C358}" />
  </ItemGroup>
  <ItemGroup>
    <EmbeddedResource Include="Properties\Resources.resx">
      <Generator>ResXFileCodeGenerator</Generator>
      <SubType>Designer</SubType>
      <LastGenOutput>Resources.Designer.cs</LastGenOutput>
    </EmbeddedResource>
    <EmbeddedResource Include="Resources\Samples.resx">
      <Generator>ResXFileCodeGenerator</Generator>
      <LastGenOutput>Samples.Designer.cs</LastGenOutput>
      <SubType>Designer</SubType>
    </EmbeddedResource>
  </ItemGroup>
  <ItemGroup>
    <None Include="Resources\as4_encrypted_message" />
    <None Include="Resources\certificate-as4.pfx" />
    <None Include="Resources\holodeck-partya-certificate.pfx" />
    <None Include="Resources\partyC.p12" />
    <None Include="Resources\UserMessage.xml" />
  </ItemGroup>
  <ItemGroup>
    <None Include="Resources\earth.jpg" />
  </ItemGroup>
  <ItemGroup>
    <None Include="Resources\as4message.txt" />
  </ItemGroup>
  <ItemGroup>
    <Content Include="Resources\as4-encrypted-envelope.xml" />
    <Content Include="Resources\as4-soap-signed-encrypted-message.xml" />
    <Content Include="Resources\as4-soap-untrusted-signed-message.txt" />
    <Content Include="Resources\receipt.xml" />
    <Content Include="Resources\sendingprocessingmode.xml" />
    <Content Include="Resources\submitmessage.xml" />
    <None Include="Resources\as4-soap-wrong-encrypted-message" />
    <Content Include="Resources\as4-soap-wrong-signed-message.txt" />
    <Content Include="Resources\as4-soap-signed-message.txt" />
    <None Include="Resources\flower1.jpg" />
    <None Include="Resources\flower2.jpg" />
    <Content Include="Resources\holodeck-as4message.xml" />
  </ItemGroup>
  <ItemGroup>
    <Folder Include="Utilities\" />
  </ItemGroup>
  <Import Project="$(MSBuildToolsPath)\Microsoft.CSharp.targets" />
  <Target Name="EnsureNuGetPackageBuildImports" BeforeTargets="PrepareForBuild">
    <PropertyGroup>
      <ErrorText>This project references NuGet package(s) that are missing on this computer. Use NuGet Package Restore to download them.  For more information, see http://go.microsoft.com/fwlink/?LinkID=322105. The missing file is {0}.</ErrorText>
    </PropertyGroup>
    <Error Condition="!Exists('..\packages\xunit.runner.visualstudio.2.1.0\build\net20\xunit.runner.visualstudio.props')" Text="$([System.String]::Format('$(ErrorText)', '..\packages\xunit.runner.visualstudio.2.1.0\build\net20\xunit.runner.visualstudio.props'))" />
  </Target>
>>>>>>> abf9fdd8
  <!-- To modify your build process, add your task inside one of the targets below and uncomment it. 
       Other similar extension points exist, see Microsoft.Common.targets.
  <Target Name="BeforeBuild">
  </Target>
  <Target Name="AfterBuild">
  </Target>
  -->
</Project><|MERGE_RESOLUTION|>--- conflicted
+++ resolved
@@ -1,4 +1,3 @@
-<<<<<<< HEAD
 ﻿<?xml version="1.0" encoding="utf-8"?>
 <Project ToolsVersion="14.0" DefaultTargets="Build" xmlns="http://schemas.microsoft.com/developer/msbuild/2003">
   <Import Project="..\packages\xunit.runner.visualstudio.2.1.0\build\net20\xunit.runner.visualstudio.props" Condition="Exists('..\packages\xunit.runner.visualstudio.2.1.0\build\net20\xunit.runner.visualstudio.props')" />
@@ -39,7 +38,7 @@
   </PropertyGroup>
   <ItemGroup>
     <Reference Include="AutoMapper, Version=5.0.2.0, Culture=neutral, PublicKeyToken=be96cd2c38ef1005, processorArchitecture=MSIL">
-      <HintPath>..\packages\AutoMapper.5.0.2\lib\net45\AutoMapper.dll</HintPath>
+      <HintPath>..\..\ServiceHandler\packages\AutoMapper.5.0.2\lib\net45\AutoMapper.dll</HintPath>
       <Private>True</Private>
     </Reference>
     <Reference Include="BouncyCastle.Crypto">
@@ -113,361 +112,6 @@
     <Reference Include="System" />
     <Reference Include="System.Collections.Immutable, Version=1.2.1.0, Culture=neutral, PublicKeyToken=b03f5f7f11d50a3a, processorArchitecture=MSIL">
       <HintPath>..\..\ServiceHandler\packages\System.Collections.Immutable.1.3.0\lib\portable-net45+win8+wp8+wpa81\System.Collections.Immutable.dll</HintPath>
-      <Private>True</Private>
-    </Reference>
-    <Reference Include="System.ComponentModel.Composition" />
-    <Reference Include="System.ComponentModel.DataAnnotations" />
-    <Reference Include="System.Core" />
-    <Reference Include="System.Drawing" />
-    <Reference Include="System.Interactive.Async, Version=3.0.0.0, Culture=neutral, PublicKeyToken=94bc3704cddfc263, processorArchitecture=MSIL">
-      <HintPath>..\..\ServiceHandler\packages\System.Interactive.Async.3.0.0\lib\net45\System.Interactive.Async.dll</HintPath>
-      <Private>True</Private>
-    </Reference>
-    <Reference Include="System.Security" />
-    <Reference Include="System.Xml.Linq" />
-    <Reference Include="System.Data.DataSetExtensions" />
-    <Reference Include="Microsoft.CSharp" />
-    <Reference Include="System.Data" />
-    <Reference Include="System.Net.Http" />
-    <Reference Include="System.Xml" />
-    <Reference Include="xunit.abstractions, Version=2.0.0.0, Culture=neutral, PublicKeyToken=8d05b1bb7a6fdb6c, processorArchitecture=MSIL">
-      <HintPath>..\packages\xunit.abstractions.2.0.0\lib\net35\xunit.abstractions.dll</HintPath>
-      <Private>True</Private>
-    </Reference>
-    <Reference Include="xunit.assert, Version=2.1.0.3179, Culture=neutral, PublicKeyToken=8d05b1bb7a6fdb6c, processorArchitecture=MSIL">
-      <HintPath>..\packages\xunit.assert.2.1.0\lib\dotnet\xunit.assert.dll</HintPath>
-      <Private>True</Private>
-    </Reference>
-    <Reference Include="xunit.core, Version=2.1.0.3179, Culture=neutral, PublicKeyToken=8d05b1bb7a6fdb6c, processorArchitecture=MSIL">
-      <HintPath>..\packages\xunit.extensibility.core.2.1.0\lib\dotnet\xunit.core.dll</HintPath>
-      <Private>True</Private>
-    </Reference>
-    <Reference Include="xunit.execution.desktop, Version=2.1.0.3179, Culture=neutral, PublicKeyToken=8d05b1bb7a6fdb6c, processorArchitecture=MSIL">
-      <HintPath>..\packages\xunit.extensibility.execution.2.1.0\lib\net45\xunit.execution.desktop.dll</HintPath>
-      <Private>True</Private>
-    </Reference>
-  </ItemGroup>
-  <ItemGroup>
-    <Compile Include="Builders\Core\GivenAS4ExceptionBuilderFacts.cs" />
-    <Compile Include="Builders\Core\GivenAS4MessageBuilderFacts.cs" />
-    <Compile Include="Builders\Core\GivenErrorBuilderFacts.cs" />
-    <Compile Include="Builders\Core\GivenNonRepudiationInformationBuilderFacts.cs" />
-    <Compile Include="Builders\Entities\GivenInExceptionBuilderFacts.cs" />
-    <Compile Include="Builders\Entities\GivenInMessageBuilderFacts.cs" />
-    <Compile Include="Builders\Entities\GivenOutExceptionBuilderFacts.cs" />
-    <Compile Include="Builders\Entities\GivenOutMessageBuilderFacts.cs" />
-    <Compile Include="Builders\Security\GivenSigningStrategyBuilderFacts.cs" />
-    <Compile Include="Builders\Internal\GivenSoapEnvelopeBuilderFacts.cs" />
-    <Compile Include="Common\GivenDataStoreFacts.cs" />
-    <Compile Include="Common\GivenDatastoreStepFacts.cs" />
-    <Compile Include="Common\GivenRegistryFacts.cs" />
-    <Compile Include="Common\NullInternalMessage.cs" />
-    <Compile Include="Common\StubConfig.cs" />
-    <Compile Include="Extensions\GivenIDictionaryExtensionFacts.cs" />
-    <Compile Include="Extensions\XmlDocumentExtensions.cs" />
-    <Compile Include="Factories\GivenUserMessageFactoryFacts.cs" />
-    <Compile Include="Mappings\Core\GivenReceiptMapFacts.cs" />
-    <Compile Include="Mappings\Notify\GivenErrorToNotifyMapFacts.cs" />
-    <Compile Include="Mappings\Notify\GivenReceiptToNotifyMapFacts.cs" />
-    <Compile Include="Mappings\PMode\GivenPModeActionResolverFacts.cs" />
-    <Compile Include="Mappings\PMode\GivenPModeAgreemenRefResolverFacts.cs" />
-    <Compile Include="Mappings\PMode\GivenPModeReceiverResolverFacts.cs" />
-    <Compile Include="Mappings\PMode\GivenPModeSenderResolverFacts.cs" />
-    <Compile Include="Mappings\PMode\GivenPModeServiceResolverFacts.cs" />
-    <Compile Include="Mappings\Submit\GivenSubmitActionResolverFacts.cs" />
-    <Compile Include="Mappings\Submit\GivenSubmitAgreementMapperFacts.cs" />
-    <Compile Include="Mappings\Submit\GivenSubmitMessagePropertiesResolverFacts.cs" />
-    <Compile Include="Mappings\Submit\GivenSubmitPayloadInfoResolverFacts.cs" />
-    <Compile Include="Mappings\Submit\GivenSubmitReceiverResolverFacts.cs" />
-    <Compile Include="Mappings\Submit\GivenSubmitSenderPartyResolverFacts.cs" />
-    <Compile Include="Mappings\Submit\GivenSubmitServiceResolverFacts.cs" />
-    <Compile Include="Model\GivenAS4MessageFacts.cs" />
-    <Compile Include="Model\GivenAttachmentFacts.cs" />
-    <Compile Include="Model\GivenCollaborationInfoFacts.cs" />
-    <Compile Include="Model\GivenInternalMessageFacts.cs" />
-    <Compile Include="Model\GivenPartyFacts.cs" />
-    <Compile Include="Model\GivenPartyIdFacts.cs" />
-    <Compile Include="Model\GivenReceivingProcessingModeFacts.cs" />
-    <Compile Include="Model\GivenSendingProcessingModeFacts.cs" />
-    <Compile Include="Model\GivenServiceFacts.cs" />
-    <Compile Include="Model\GivenUserMessageFacts.cs" />
-    <Compile Include="Model\SubmitModel\GivenAgreementFacts.cs" />
-    <Compile Include="Model\SubmitModel\GivenCollaborationInfoFacts.cs" />
-    <Compile Include="Properties\AssemblyInfo.cs" />
-    <Compile Include="Properties\Resources.Designer.cs">
-      <AutoGen>True</AutoGen>
-      <DesignTime>True</DesignTime>
-      <DependentUpon>Resources.resx</DependentUpon>
-    </Compile>
-    <Compile Include="Receivers\GivenDatastoreReceiverFacts.cs" />
-    <Compile Include="Receivers\GivenPollingReceiverFacts.cs" />
-    <Compile Include="Receivers\StubValidPollingTemplate.cs" />
-    <Compile Include="Receivers\StubInvalidPollingTemplate.cs" />
-    <Compile Include="Resources\Samples.Designer.cs">
-      <AutoGen>True</AutoGen>
-      <DesignTime>True</DesignTime>
-      <DependentUpon>Samples.resx</DependentUpon>
-    </Compile>
-    <Compile Include="Security\Algorithms\GivenSignatureAlgorithmProviderFacts.cs" />
-    <Compile Include="Security\Encryption\GivenAS4EncryptedKeyFacts.cs" />
-    <Compile Include="Security\Factories\GivenEncodingFactoryFacts.cs" />
-    <Compile Include="Security\GivenImpersonationFacts.cs" />
-    <Compile Include="Security\Repositories\GivenKeyInfoRepositoryFacts.cs" />
-    <Compile Include="Security\Repositories\GivenSignedXmlRepositoryFacts.cs" />
-    <Compile Include="Security\Serializers\GivenEncryptedDataSerializerFacts.cs" />
-    <Compile Include="Security\Strategies\GivenEncryptionStrategyFacts.cs" />
-    <Compile Include="Serialization\GivenMimeMessageSerializerFacts.cs" />
-    <Compile Include="Serialization\GivenSoapEnvelopeSerializerFacts.cs" />
-    <Compile Include="Security\References\GivenKeyIdentifierSecurityTokenReferenceFacts.cs" />
-    <Compile Include="Security\Strategies\GivenSignStrategyFacts.cs" />
-    <Compile Include="Common\StubCertificateRepository.cs" />
-    <Compile Include="Security\References\GivenBinarySecurityTokenReferenceFacts.cs" />
-    <Compile Include="Security\Transforms\GivenAttachmentSignatureTransformFacts.cs" />
-    <Compile Include="Security\References\GivenIssuerSecurityTokenReferenceFacts.cs" />
-    <Compile Include="Steps\Common\GivenInExceptionDecoratorStep.cs" />
-    <Compile Include="Steps\Common\GivenOutExceptionDecoratorStepFacts.cs" />
-    <Compile Include="Steps\Deliver\GivenSendDeliverMessageStepFacts.cs" />
-    <Compile Include="Steps\Deliver\GivenUploadAttachmentsStepFacts.cs" />
-    <Compile Include="Steps\Deliver\GivenZipAttachmentsStepFacts.cs" />
-    <Compile Include="Steps\Notify\GivenCreateNotifyMessageStepFacts.cs" />
-    <Compile Include="Steps\Notify\GivenNotifyOutUpdateDatastoreStepFacts.cs" />
-    <Compile Include="Steps\Notify\GivenNotifyInUpdateDatastoreStepFacts.cs" />
-    <Compile Include="Steps\Notify\GivenNotifyUpdateInExceptionDatastoreStepFacts.cs" />
-    <Compile Include="Steps\Notify\GivenNotifyUpdateOutExceptionDatastoreStepFacts.cs" />
-    <Compile Include="Steps\Notify\GivenSendNotifyMessageStepFacts.cs" />
-    <Compile Include="Steps\Receive\GivenCreateAS4ErrorStepFacts.cs" />
-    <Compile Include="Steps\Receive\GivenDecryptAS4MessageStepFacts.cs" />
-    <Compile Include="Steps\Receive\GivenReceiveExceptionDecoratorStepFacts.cs" />
-    <Compile Include="Steps\Deliver\GivenCreateDeliverMessageStepFacts.cs" />
-    <Compile Include="Steps\Deliver\GivenDeliverUpdateDatastoreStepFacts.cs" />
-    <Compile Include="Steps\GivenCompositeStepFacts.cs" />
-    <Compile Include="Steps\Receive\GivenCreateAS4ReceiptStepFacts.cs" />
-    <Compile Include="Steps\Receive\GivenSendAS4ReceiptStepFacts.cs" />
-    <Compile Include="Steps\Receive\Rules\GivenPModeAgreementRefRuleFacts.cs" />
-    <Compile Include="Steps\Receive\Rules\GivenPModeIdRuleFacts.cs" />
-    <Compile Include="Steps\Receive\Rules\GivenPModePartyInfoRuleFacts.cs" />
-    <Compile Include="Steps\Receive\Rules\GivenPModeServiceActionRuleFacts.cs" />
-    <Compile Include="Steps\Receive\Rules\GivenPModeUndefinedPartyInfoRuleFacts.cs" />
-    <Compile Include="Steps\ReceptionAwareness\GivenReceptionAwarenessUpdateDatastoreStepFacts.cs" />
-    <Compile Include="Steps\Repositories\GivenDatastoreRepositoryFacts.cs" />
-    <Compile Include="Steps\Repositories\GivenMimeTypeRepositoryFacts.cs" />
-    <Compile Include="Steps\Send\GivenCompressPayloadsStepFacts.cs" />
-    <Compile Include="Steps\Receive\GivenDecompressAttachmentsStepFacts.cs" />
-    <Compile Include="Steps\Receive\GivenDeterminePModesStepFacts.cs" />
-    <Compile Include="Steps\Send\GivenCreateAS4MessageStepFacts.cs" />
-    <Compile Include="Steps\Send\GivenEncryptAS4MessageStepFacts.cs" />
-    <Compile Include="Steps\Receive\GivenReceiveUpdateDatastoreFacts.cs" />
-    <Compile Include="Steps\Send\GivenSetReceptionAwarenessStepFacts.cs" />
-    <Compile Include="Steps\Services\GivenInExceptionServiceFacts.cs" />
-    <Compile Include="Steps\Submit\GivenRetrievepayloadsStepFacts.cs" />
-    <Compile Include="Steps\Submit\GivenRetrieveSendingPModeStepFacts.cs" />
-    <Compile Include="Steps\Send\GivenSigningAS4MessageStepFacts.cs" />
-    <Compile Include="Steps\GIvenStepBuilderFacts.cs" />
-    <Compile Include="Steps\Send\GivenSendUpdateDatastoreFacts.cs" />
-    <Compile Include="Steps\Receive\GivenVerifySignatureAS4MessageStepFacts.cs" />
-    <Compile Include="Builders\Core\InternalMessageBuilder.cs" />
-    <Compile Include="Steps\Participant\StubPModeRuleVisitor.cs" />
-    <Compile Include="Steps\Submit\GivenStoreAS4MessageStepsFacts.cs" />
-    <Compile Include="Strategies\GivenFilePayloadStrategyFacts.cs" />
-    <Compile Include="Strategies\GivenPayloadStrategyProviderFacts.cs" />
-    <Compile Include="Transformers\GivenAS4MessageTransformerFacts.cs" />
-    <Compile Include="Transformers\GivenExceptionTransformerFacts.cs" />
-    <Compile Include="Transformers\GivenPayloadTransformerFacts.cs" />
-    <Compile Include="Transformers\GivenReceptionAwarenessTransformerFacts.cs" />
-    <Compile Include="Transformers\GivenSubmitMessageXmlTransformerFacts.cs" />
-    <Compile Include="Factories\GivenIdentifierFactoryFacts.cs" />
-    <Compile Include="Validators\GivenDeliverMessageValidatorFacts.cs" />
-    <Compile Include="Validators\GivenSubmitMessageValidatorFacts.cs" />
-  </ItemGroup>
-  <ItemGroup>
-    <None Include="app.config" />
-    <None Include="packages.config" />
-  </ItemGroup>
-  <ItemGroup>
-    <ProjectReference Include="..\..\Receivers\Eu.EDelivery.AS4.Receivers\Eu.EDelivery.AS4.Receivers.csproj">
-      <Project>{B0BE265A-8190-415C-8E46-2B85FE6BDBE7}</Project>
-      <Name>Eu.EDelivery.AS4.Receivers</Name>
-    </ProjectReference>
-    <ProjectReference Include="..\..\Steps\Eu.EDelivery.AS4.Steps\Eu.EDelivery.AS4.Steps.csproj">
-      <Project>{9208D4FA-018E-4DB4-A60D-EE475F5EC421}</Project>
-      <Name>Eu.EDelivery.AS4.Steps</Name>
-    </ProjectReference>
-    <ProjectReference Include="..\..\Transformers\Eu.EDelivery.AS4.Transformers\Eu.EDelivery.AS4.Transformers.csproj">
-      <Project>{51C92C72-60F5-4DCE-B129-045640CA6D96}</Project>
-      <Name>Eu.EDelivery.AS4.Transformers</Name>
-    </ProjectReference>
-    <ProjectReference Include="..\Eu.EDelivery.AS4\Eu.EDelivery.AS4.csproj">
-      <Project>{8b0ba38f-c3f7-46c1-9e68-a7291c7b16b1}</Project>
-      <Name>Eu.EDelivery.AS4</Name>
-    </ProjectReference>
-  </ItemGroup>
-  <ItemGroup>
-    <Service Include="{82A7F48D-3B50-4B1E-B82E-3ADA8210C358}" />
-  </ItemGroup>
-  <ItemGroup>
-    <EmbeddedResource Include="Properties\Resources.resx">
-      <Generator>ResXFileCodeGenerator</Generator>
-      <SubType>Designer</SubType>
-      <LastGenOutput>Resources.Designer.cs</LastGenOutput>
-    </EmbeddedResource>
-    <EmbeddedResource Include="Resources\Samples.resx">
-      <Generator>ResXFileCodeGenerator</Generator>
-      <LastGenOutput>Samples.Designer.cs</LastGenOutput>
-      <SubType>Designer</SubType>
-    </EmbeddedResource>
-  </ItemGroup>
-  <ItemGroup>
-    <None Include="Resources\as4_encrypted_message" />
-    <None Include="Resources\certificate-as4.pfx" />
-    <None Include="Resources\holodeck-partya-certificate.pfx" />
-    <None Include="Resources\partyC.p12" />
-    <None Include="Resources\UserMessage.xml" />
-  </ItemGroup>
-  <ItemGroup>
-    <None Include="Resources\earth.jpg" />
-  </ItemGroup>
-  <ItemGroup>
-    <None Include="Resources\as4message.txt" />
-  </ItemGroup>
-  <ItemGroup>
-    <Content Include="Resources\as4-encrypted-envelope.xml" />
-    <Content Include="Resources\as4-soap-signed-encrypted-message.xml" />
-    <Content Include="Resources\as4-soap-untrusted-signed-message.txt" />
-    <Content Include="Resources\receipt.xml" />
-    <Content Include="Resources\sendingprocessingmode.xml" />
-    <Content Include="Resources\submitmessage.xml" />
-    <None Include="Resources\as4-soap-wrong-encrypted-message" />
-    <Content Include="Resources\as4-soap-wrong-signed-message.txt" />
-    <Content Include="Resources\as4-soap-signed-message.txt" />
-    <None Include="Resources\flower1.jpg" />
-    <None Include="Resources\flower2.jpg" />
-    <Content Include="Resources\holodeck-as4message.xml" />
-  </ItemGroup>
-  <ItemGroup>
-    <Folder Include="Utilities\" />
-  </ItemGroup>
-  <Import Project="$(MSBuildToolsPath)\Microsoft.CSharp.targets" />
-  <Target Name="EnsureNuGetPackageBuildImports" BeforeTargets="PrepareForBuild">
-    <PropertyGroup>
-      <ErrorText>This project references NuGet package(s) that are missing on this computer. Use NuGet Package Restore to download them.  For more information, see http://go.microsoft.com/fwlink/?LinkID=322105. The missing file is {0}.</ErrorText>
-    </PropertyGroup>
-    <Error Condition="!Exists('..\packages\xunit.runner.visualstudio.2.1.0\build\net20\xunit.runner.visualstudio.props')" Text="$([System.String]::Format('$(ErrorText)', '..\packages\xunit.runner.visualstudio.2.1.0\build\net20\xunit.runner.visualstudio.props'))" />
-  </Target>
-=======
-﻿<?xml version="1.0" encoding="utf-8"?>
-<Project ToolsVersion="14.0" DefaultTargets="Build" xmlns="http://schemas.microsoft.com/developer/msbuild/2003">
-  <Import Project="..\packages\xunit.runner.visualstudio.2.1.0\build\net20\xunit.runner.visualstudio.props" Condition="Exists('..\packages\xunit.runner.visualstudio.2.1.0\build\net20\xunit.runner.visualstudio.props')" />
-  <Import Project="$(MSBuildExtensionsPath)\$(MSBuildToolsVersion)\Microsoft.Common.props" Condition="Exists('$(MSBuildExtensionsPath)\$(MSBuildToolsVersion)\Microsoft.Common.props')" />
-  <PropertyGroup>
-    <Configuration Condition=" '$(Configuration)' == '' ">Debug</Configuration>
-    <Platform Condition=" '$(Platform)' == '' ">AnyCPU</Platform>
-    <ProjectGuid>{8E13829C-19D7-498D-9383-EF52A92FC2C9}</ProjectGuid>
-    <OutputType>Library</OutputType>
-    <AppDesignerFolder>Properties</AppDesignerFolder>
-    <RootNamespace>Eu.EDelivery.AS4.UnitTests</RootNamespace>
-    <AssemblyName>Eu.EDelivery.AS4.UnitTests</AssemblyName>
-    <TargetFrameworkVersion>v4.6.1</TargetFrameworkVersion>
-    <FileAlignment>512</FileAlignment>
-    <SccProjectName>SAK</SccProjectName>
-    <SccLocalPath>SAK</SccLocalPath>
-    <SccAuxPath>SAK</SccAuxPath>
-    <SccProvider>SAK</SccProvider>
-    <NuGetPackageImportStamp>
-    </NuGetPackageImportStamp>
-  </PropertyGroup>
-  <PropertyGroup Condition=" '$(Configuration)|$(Platform)' == 'Debug|AnyCPU' ">
-    <DebugSymbols>true</DebugSymbols>
-    <DebugType>full</DebugType>
-    <Optimize>false</Optimize>
-    <OutputPath>..\..\..\output\</OutputPath>
-    <DefineConstants>DEBUG;TRACE</DefineConstants>
-    <ErrorReport>prompt</ErrorReport>
-    <WarningLevel>4</WarningLevel>
-  </PropertyGroup>
-  <PropertyGroup Condition=" '$(Configuration)|$(Platform)' == 'Release|AnyCPU' ">
-    <DebugType>pdbonly</DebugType>
-    <Optimize>true</Optimize>
-    <OutputPath>bin\Release\</OutputPath>
-    <DefineConstants>TRACE</DefineConstants>
-    <ErrorReport>prompt</ErrorReport>
-    <WarningLevel>4</WarningLevel>
-  </PropertyGroup>
-  <ItemGroup>
-    <Reference Include="AutoMapper, Version=5.0.2.0, Culture=neutral, PublicKeyToken=be96cd2c38ef1005, processorArchitecture=MSIL">
-      <HintPath>..\..\ServiceHandler\packages\AutoMapper.5.0.2\lib\net45\AutoMapper.dll</HintPath>
-      <Private>True</Private>
-    </Reference>
-    <Reference Include="BouncyCastle.Crypto">
-      <HintPath>..\..\..\output\BouncyCastle.Crypto.dll</HintPath>
-    </Reference>
-    <Reference Include="Castle.Core, Version=3.3.0.0, Culture=neutral, PublicKeyToken=407dd0808d44fbdc, processorArchitecture=MSIL">
-      <HintPath>..\packages\Castle.Core.3.3.3\lib\net45\Castle.Core.dll</HintPath>
-      <Private>True</Private>
-    </Reference>
-    <Reference Include="FluentValidation, Version=6.2.1.0, Culture=neutral, processorArchitecture=MSIL">
-      <HintPath>..\..\ServiceHandler\packages\FluentValidation.6.2.1.0\lib\Net45\FluentValidation.dll</HintPath>
-      <Private>True</Private>
-    </Reference>
-    <Reference Include="Microsoft.EntityFrameworkCore, Version=1.0.0.0, Culture=neutral, PublicKeyToken=adb9793829ddae60, processorArchitecture=MSIL">
-      <HintPath>..\..\ServiceHandler\packages\Microsoft.EntityFrameworkCore.1.0.0\lib\net451\Microsoft.EntityFrameworkCore.dll</HintPath>
-      <Private>True</Private>
-    </Reference>
-    <Reference Include="Microsoft.EntityFrameworkCore.InMemory, Version=1.0.0.0, Culture=neutral, PublicKeyToken=adb9793829ddae60, processorArchitecture=MSIL">
-      <HintPath>..\..\ServiceHandler\packages\Microsoft.EntityFrameworkCore.InMemory.1.0.0\lib\net451\Microsoft.EntityFrameworkCore.InMemory.dll</HintPath>
-      <Private>True</Private>
-    </Reference>
-    <Reference Include="Microsoft.Extensions.Caching.Abstractions, Version=1.0.0.0, Culture=neutral, PublicKeyToken=adb9793829ddae60, processorArchitecture=MSIL">
-      <HintPath>..\..\ServiceHandler\packages\Microsoft.Extensions.Caching.Abstractions.1.0.0\lib\netstandard1.0\Microsoft.Extensions.Caching.Abstractions.dll</HintPath>
-      <Private>True</Private>
-    </Reference>
-    <Reference Include="Microsoft.Extensions.Caching.Memory, Version=1.0.0.0, Culture=neutral, PublicKeyToken=adb9793829ddae60, processorArchitecture=MSIL">
-      <HintPath>..\..\ServiceHandler\packages\Microsoft.Extensions.Caching.Memory.1.0.0\lib\net451\Microsoft.Extensions.Caching.Memory.dll</HintPath>
-      <Private>True</Private>
-    </Reference>
-    <Reference Include="Microsoft.Extensions.DependencyInjection, Version=1.0.0.0, Culture=neutral, PublicKeyToken=adb9793829ddae60, processorArchitecture=MSIL">
-      <HintPath>..\..\ServiceHandler\packages\Microsoft.Extensions.DependencyInjection.1.0.0\lib\netstandard1.1\Microsoft.Extensions.DependencyInjection.dll</HintPath>
-      <Private>True</Private>
-    </Reference>
-    <Reference Include="Microsoft.Extensions.DependencyInjection.Abstractions, Version=1.0.0.0, Culture=neutral, PublicKeyToken=adb9793829ddae60, processorArchitecture=MSIL">
-      <HintPath>..\..\ServiceHandler\packages\Microsoft.Extensions.DependencyInjection.Abstractions.1.0.0\lib\netstandard1.0\Microsoft.Extensions.DependencyInjection.Abstractions.dll</HintPath>
-      <Private>True</Private>
-    </Reference>
-    <Reference Include="Microsoft.Extensions.Logging, Version=1.0.0.0, Culture=neutral, PublicKeyToken=adb9793829ddae60, processorArchitecture=MSIL">
-      <HintPath>..\..\ServiceHandler\packages\Microsoft.Extensions.Logging.1.0.0\lib\netstandard1.1\Microsoft.Extensions.Logging.dll</HintPath>
-      <Private>True</Private>
-    </Reference>
-    <Reference Include="Microsoft.Extensions.Logging.Abstractions, Version=1.0.0.0, Culture=neutral, PublicKeyToken=adb9793829ddae60, processorArchitecture=MSIL">
-      <HintPath>..\..\ServiceHandler\packages\Microsoft.Extensions.Logging.Abstractions.1.0.0\lib\netstandard1.1\Microsoft.Extensions.Logging.Abstractions.dll</HintPath>
-      <Private>True</Private>
-    </Reference>
-    <Reference Include="Microsoft.Extensions.Options, Version=1.0.0.0, Culture=neutral, PublicKeyToken=adb9793829ddae60, processorArchitecture=MSIL">
-      <HintPath>..\..\ServiceHandler\packages\Microsoft.Extensions.Options.1.0.0\lib\netstandard1.0\Microsoft.Extensions.Options.dll</HintPath>
-      <Private>True</Private>
-    </Reference>
-    <Reference Include="Microsoft.Extensions.Primitives, Version=1.0.0.0, Culture=neutral, PublicKeyToken=adb9793829ddae60, processorArchitecture=MSIL">
-      <HintPath>..\..\ServiceHandler\packages\Microsoft.Extensions.Primitives.1.0.0\lib\netstandard1.0\Microsoft.Extensions.Primitives.dll</HintPath>
-      <Private>True</Private>
-    </Reference>
-    <Reference Include="Microsoft.VisualStudio.QualityTools.UnitTestFramework, Version=10.0.0.0, Culture=neutral, PublicKeyToken=b03f5f7f11d50a3a, processorArchitecture=MSIL" />
-    <Reference Include="MimeKit, Version=1.2.0.0, Culture=neutral, PublicKeyToken=bede1c8a46c66814, processorArchitecture=MSIL">
-      <SpecificVersion>False</SpecificVersion>
-      <HintPath>..\packages\MimeKit.1.2.25\lib\net451\MimeKit.dll</HintPath>
-    </Reference>
-    <Reference Include="Moq, Version=4.5.10.0, Culture=neutral, PublicKeyToken=69f491c39445e920, processorArchitecture=MSIL">
-      <HintPath>..\packages\Moq.4.5.10\lib\net45\Moq.dll</HintPath>
-      <Private>True</Private>
-    </Reference>
-    <Reference Include="NLog, Version=4.0.0.0, Culture=neutral, PublicKeyToken=5120e14c03d0593c, processorArchitecture=MSIL">
-      <HintPath>..\..\ServiceHandler\packages\NLog.4.3.5\lib\net45\NLog.dll</HintPath>
-      <Private>True</Private>
-    </Reference>
-    <Reference Include="Remotion.Linq, Version=2.1.0.0, Culture=neutral, PublicKeyToken=fee00910d6e5f53b, processorArchitecture=MSIL">
-      <HintPath>..\..\ServiceHandler\packages\Remotion.Linq.2.1.1\lib\net45\Remotion.Linq.dll</HintPath>
-      <Private>True</Private>
-    </Reference>
-    <Reference Include="System" />
-    <Reference Include="System.Collections.Immutable, Version=1.2.0.0, Culture=neutral, PublicKeyToken=b03f5f7f11d50a3a, processorArchitecture=MSIL">
-      <HintPath>..\..\ServiceHandler\packages\System.Collections.Immutable.1.2.0\lib\portable-net45+win8+wp8+wpa81\System.Collections.Immutable.dll</HintPath>
       <Private>True</Private>
     </Reference>
     <Reference Include="System.ComponentModel.Composition" />
@@ -711,7 +355,6 @@
     </PropertyGroup>
     <Error Condition="!Exists('..\packages\xunit.runner.visualstudio.2.1.0\build\net20\xunit.runner.visualstudio.props')" Text="$([System.String]::Format('$(ErrorText)', '..\packages\xunit.runner.visualstudio.2.1.0\build\net20\xunit.runner.visualstudio.props'))" />
   </Target>
->>>>>>> abf9fdd8
   <!-- To modify your build process, add your task inside one of the targets below and uncomment it. 
        Other similar extension points exist, see Microsoft.Common.targets.
   <Target Name="BeforeBuild">
