--- conflicted
+++ resolved
@@ -100,41 +100,17 @@
 
         protected AS4Message CreateAS4MessageWithUserMessage(string messageId = "message id")
         {
-<<<<<<< HEAD
             return new AS4MessageBuilder().WithUserMessage(new UserMessage(messageId)).Build();
-=======
-            return new AS4Message
-            {
-                ContentType = "application/soap+xml",
-                UserMessages = new List<UserMessage> {new UserMessage(messageId)}
-            };
->>>>>>> ef1fb614
         }
 
         protected AS4Message CreateAS4MessageWithReceiptMessage(string messageId = "message-id", bool isDuplicate = false)
         {
-<<<<<<< HEAD
-            return new AS4MessageBuilder().WithSignalMessage(new Receipt(messageId)).Build();
-=======
-            return new AS4Message
-            {
-                ContentType = "application/soap+xml",
-                SignalMessages = new List<SignalMessage> {new Receipt {MessageId = messageId, IsDuplicated = isDuplicate}}
-            };
->>>>>>> ef1fb614
+            return new AS4MessageBuilder().WithSignalMessage(new Receipt(messageId) {IsDuplicated = isDuplicate}).Build();
         }
 
         protected AS4Message CreateAS4MessageWithErrorMessage(string messageId)
         {
-<<<<<<< HEAD
             return new AS4MessageBuilder().WithSignalMessage(new Error(messageId)).Build();
-=======
-            return new AS4Message
-            {
-                ContentType = "application/soap+xml",
-                SignalMessages = new List<SignalMessage> {new Error {MessageId = messageId}}
-            };
->>>>>>> ef1fb614
         }
     }
 }