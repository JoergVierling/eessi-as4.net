﻿using System;
using System.Collections.Generic;
using System.Threading;
using Eu.EDelivery.AS4.Builders.Entities;
using Eu.EDelivery.AS4.Entities;
using Eu.EDelivery.AS4.Exceptions;
using Eu.EDelivery.AS4.Model.Core;
using Eu.EDelivery.AS4.Model.PMode;
using Eu.EDelivery.AS4.Serialization;
using Moq;
using Xunit;

namespace Eu.EDelivery.AS4.UnitTests.Builders.Entities
{
    /// <summary>
    /// Testing <see cref="InMessageBuilder" />
    /// </summary>
    public class GivenInMessageBuilderFacts
    {
        private readonly Mock<ISerializerProvider> _mockedProvider;

        public GivenInMessageBuilderFacts()
        {
            _mockedProvider = new Mock<ISerializerProvider>();
            _mockedProvider.Setup(p => p.Get(It.IsAny<string>())).Returns(new Mock<ISerializer>().Object);
        }

        public class GivenValidArguments : GivenInMessageBuilderFacts
        {
            [Fact]
            public void ThenBuildInMessageSucceedsWithAS4MessageAndMessageUnit()
            {
                // Arrange
                AS4Message as4Message = CreateDefaultAS4Message();
                MessageUnit messageUnit = CreateDefaultMessageUnit();

                // Act
                InMessage inMessage = new InMessageBuilder(_mockedProvider.Object)
                    .WithAS4Message(as4Message)
                    .WithMessageUnit(messageUnit)
                    .WithPModeString(AS4XmlSerializer.ToString(as4Message.ReceivingPMode))
                    .Build(CancellationToken.None);

                // Assert
                Assert.NotNull(inMessage);
                Assert.Equal(as4Message.ContentType, inMessage.ContentType);
<<<<<<< HEAD
                string xmlPMode = AS4XmlSerializer.ToString(as4Message.ReceivingPMode);
                Assert.Equal(xmlPMode, inMessage.PMode);
=======
                Assert.Equal(AS4XmlSerializer.Serialize(as4Message.ReceivingPMode), inMessage.PMode);
>>>>>>> c02550fd
            }

            [Fact]
            public void ThenBuildInMessageSucceedsWithAS4MessageAndMessageUnitMessageType()
            {
                // Arrange
                AS4Message as4Message = CreateDefaultAS4Message();
                MessageUnit messageUnit = CreateDefaultMessageUnit();
                const MessageType messageType = MessageType.Receipt;

                // Act
                InMessage inMessage = new InMessageBuilder(_mockedProvider.Object)
                    .WithAS4Message(as4Message)
                    .WithMessageUnit(messageUnit)
                    .WithEbmsMessageType(messageType)
                    .Build(CancellationToken.None);

                // Assert
                Assert.Equal(messageUnit.MessageId, inMessage.EbmsMessageId);
                Assert.Equal(messageUnit.RefToMessageId, inMessage.EbmsRefToMessageId);
                Assert.Equal(messageType, inMessage.EbmsMessageType);
            }
        }

        public class GivenInvalidArguments : GivenInMessageBuilderFacts
        {
            [Fact]
            public void ThenBuildInMessageFailsWitMissingAS4Message()
            {
                // Arrange
                MessageUnit messageUnit = CreateDefaultMessageUnit();
                const MessageType messageType = MessageType.Error;

                // Act / Assert
                Assert.Throws<AS4Exception>(
                    () => new InMessageBuilder()
                        .WithMessageUnit(messageUnit)
                        .WithEbmsMessageType(messageType)
                        .Build(CancellationToken.None));
            }

            [Fact]
            public void ThenBulidInMessageFailsWithMissingMessageUnit()
            {
                // Arrange
                AS4Message as4Message = CreateDefaultAS4Message();
                const MessageType messageType = MessageType.UserMessage;

                // Act / Assert
                Assert.Throws<AS4Exception>(
                    () => new InMessageBuilder()
                        .WithAS4Message(as4Message)
                        .WithEbmsMessageType(messageType)
                        .Build(CancellationToken.None));
            }
        }

        protected MessageUnit CreateDefaultMessageUnit()
        {
            return new Receipt(Guid.NewGuid().ToString()) {RefToMessageId = Guid.NewGuid().ToString()};
        }

        protected AS4Message CreateDefaultAS4Message()
        {
            return new AS4Message
            {
                ContentType = "application/soap+xml",
                SendingPMode = new SendingProcessingMode(),
                Attachments = new List<Attachment>()
            };
        }
    }
}<|MERGE_RESOLUTION|>--- conflicted
+++ resolved
@@ -38,18 +38,13 @@
                 InMessage inMessage = new InMessageBuilder(_mockedProvider.Object)
                     .WithAS4Message(as4Message)
                     .WithMessageUnit(messageUnit)
-                    .WithPModeString(AS4XmlSerializer.ToString(as4Message.ReceivingPMode))
+                    .WithPModeString(AS4XmlSerializer.Serialize(as4Message.ReceivingPMode))
                     .Build(CancellationToken.None);
 
                 // Assert
                 Assert.NotNull(inMessage);
                 Assert.Equal(as4Message.ContentType, inMessage.ContentType);
-<<<<<<< HEAD
-                string xmlPMode = AS4XmlSerializer.ToString(as4Message.ReceivingPMode);
-                Assert.Equal(xmlPMode, inMessage.PMode);
-=======
                 Assert.Equal(AS4XmlSerializer.Serialize(as4Message.ReceivingPMode), inMessage.PMode);
->>>>>>> c02550fd
             }
 
             [Fact]
