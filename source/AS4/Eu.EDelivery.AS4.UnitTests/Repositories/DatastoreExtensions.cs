﻿using System;
using System.Linq;
using Eu.EDelivery.AS4.Common;
using Eu.EDelivery.AS4.Entities;

namespace Eu.EDelivery.AS4.UnitTests.Repositories
{
    internal static class DatastoreExtensions
    {
        /// <summary>
        /// Inserts the out message.
        /// </summary>
        /// <param name="createContext">The create context.</param>
        /// <param name="message">The message.</param>
        public static void InsertOutMessage(this Func<DatastoreContext> createContext, OutMessage message)
        {
            using (DatastoreContext context = createContext())
            {
                context.OutMessages.Add(message);
                context.SaveChanges();
            }
        }

        /// <summary>
        /// Inserts the in message.
        /// </summary>
        /// <param name="createContext">The create context.</param>
        /// <param name="message">The message.</param>
        public static void InsertInMessage(this Func<DatastoreContext> createContext, InMessage message)
        {
            using (DatastoreContext context = createContext())
            {
                context.InMessages.Add(message);
                context.SaveChanges();
            }
        }

        /// <summary>
<<<<<<< HEAD
        /// Inserts the in exception.
        /// </summary>
        /// <param name="createContext">The create context.</param>
        /// <param name="inException">The in exception.</param>
        public static void InsertInException(this Func<DatastoreContext> createContext, InException inException)
        {
            using (DatastoreContext context = createContext())
            {
                context.InExceptions.Add(inException);
                context.SaveChanges();
            }
        }

        /// <summary>
        /// Inserts the out exception.
        /// </summary>
        /// <param name="createContext">The create context.</param>
        /// <param name="outException">The out exception.</param>
        public static void InsertOutException(this Func<DatastoreContext> createContext, OutException outException)
        {
            using (DatastoreContext context = createContext())
            {
                context.OutExceptions.Add(outException);
=======
        /// Inserts the reception awareness into the Datastore.
        /// </summary>
        /// <param name="createContext">The create context.</param>
        /// <param name="awareness">The awareness.</param>
        public static void InsertReceptionAwareness(
            this Func<DatastoreContext> createContext,
            ReceptionAwareness awareness)
        {
            using (DatastoreContext context = createContext())
            {
                context.ReceptionAwareness.Add(awareness);
>>>>>>> 79987972
                context.SaveChanges();
            }
        }

        /// <summary>
        /// Asserts the in message.
        /// </summary>
        /// <param name="createContext">The create context.</param>
        /// <param name="id">The identifier.</param>
        /// <param name="assertion">The assertion.</param>
        public static void AssertInMessage(this Func<DatastoreContext> createContext, string id, Action<InMessage> assertion)
        {
            Func<DatastoreContext, InMessage> selection =
                c => c.InMessages.FirstOrDefault(m => m.EbmsMessageId.Equals(id));

            assertion(RetrieveEntity(createContext, selection));
        }

        /// <summary>
        /// Asserts the out message.
        /// </summary>
        /// <param name="createContext">The create context.</param>
        /// <param name="id">The identifier.</param>
        /// <param name="assertion">The assertion.</param>
        public static void AssertOutMessage(
            this Func<DatastoreContext> createContext,
            string id,
            Action<OutMessage> assertion)
        {
            Func<DatastoreContext, OutMessage> selection =
                c => c.OutMessages.FirstOrDefault(m => m.EbmsMessageId.Equals(id));

            assertion(RetrieveEntity(createContext, selection));
        }

        /// <summary>
        /// Asserts the in exception.
        /// </summary>
        /// <param name="createContext">The create context.</param>
        /// <param name="assertion">The assertion.</param>
        public static void AssertInException(this Func<DatastoreContext> createContext, Action<InException> assertion)
        {
            Func<DatastoreContext, InException> selection =
                c => c.InExceptions.FirstOrDefault();

            assertion(RetrieveEntity(createContext, selection));
        }

        /// <summary>
        /// Asserts the in exception.
        /// </summary>
        /// <param name="createContext">The create context.</param>
        /// <param name="id">The identifier.</param>
        /// <param name="assertion">The assertion.</param>
        public static void AssertInException(
            this Func<DatastoreContext> createContext,
            string id,
            Action<InException> assertion)
        {
            Func<DatastoreContext, InException> selection =
                c => c.InExceptions.FirstOrDefault(e => e.EbmsRefToMessageId.Equals(id));

            assertion(RetrieveEntity(createContext, selection));
        }

        /// <summary>
        /// Asserts the out exception.
        /// </summary>
        /// <param name="createContext">The create context.</param>
        /// <param name="assertion">The assertion.</param>
        public static void AssertOutException(this Func<DatastoreContext> createContext, Action<OutException> assertion)
        {
            Func<DatastoreContext, OutException> selection =
                c => c.OutExceptions.FirstOrDefault();

            assertion(RetrieveEntity(createContext, selection));
        }

        /// <summary>
        /// Asserts the out exception.
        /// </summary>
        /// <param name="createContext">The create context.</param>
        /// <param name="messageId">The message identifier.</param>
        /// <param name="assertion">The assertion.</param>
        public static void AssertOutException(this Func<DatastoreContext> createContext, string messageId, Action<OutException> assertion)
        {
            Func<DatastoreContext, OutException> selection =
                c => c.OutExceptions.FirstOrDefault(e => e.EbmsRefToMessageId.Equals(messageId));

            assertion(RetrieveEntity(createContext, selection));
        }

        private static T RetrieveEntity<T>(Func<DatastoreContext> createContext, Func<DatastoreContext, T> selection)
        {
            using (DatastoreContext context = createContext())
            {
                return selection(context);
            }
        }
    }
}<|MERGE_RESOLUTION|>--- conflicted
+++ resolved
@@ -36,7 +36,6 @@
         }
 
         /// <summary>
-<<<<<<< HEAD
         /// Inserts the in exception.
         /// </summary>
         /// <param name="createContext">The create context.</param>
@@ -60,7 +59,11 @@
             using (DatastoreContext context = createContext())
             {
                 context.OutExceptions.Add(outException);
-=======
+                context.SaveChanges();
+            }
+        }
+
+        /// <summary>
         /// Inserts the reception awareness into the Datastore.
         /// </summary>
         /// <param name="createContext">The create context.</param>
@@ -72,7 +75,6 @@
             using (DatastoreContext context = createContext())
             {
                 context.ReceptionAwareness.Add(awareness);
->>>>>>> 79987972
                 context.SaveChanges();
             }
         }
