﻿using System;
using System.Collections.Generic;
using System.Linq;
using System.Threading;
using System.Threading.Tasks;
using Eu.EDelivery.AS4.Agents;
using Eu.EDelivery.AS4.Common;
using Eu.EDelivery.AS4.Fe;
using NLog;

namespace Eu.EDelivery.AS4.ServiceHandler
{
    /// <summary>
    /// Start point for AS4 Connection
    /// Wrapper for the Channels
    /// </summary>
    public class Kernel
    {
        private readonly IEnumerable<IAgent> _agents;
        private readonly ILogger _logger;

        /// <summary>
        /// Create Startup Kernel
        /// </summary>
        /// <param name="agents"></param>
        public Kernel(IEnumerable<IAgent> agents)
        {
            if (agents == null)
            {
                this._logger.Error("Kernel hasn't got IAgent implementations, so cannot be started");
            }

            
            this._agents = agents;
            this._logger = LogManager.GetCurrentClassLogger();
        }

        /// <summary>
        /// Starting Kernel > starting all Agents
        /// </summary>
        /// <param name="cancellationToken">Cancel the Kernel if needed</param>
        /// <returns></returns>
        public async Task StartAsync(CancellationToken cancellationToken)
        {
<<<<<<< HEAD
            if (this._agents == null) return;
=======
            if (this._agents == null)
            {
                return;
            }

            using (var c = new DatastoreContext(Config.Instance))
            {
                try
                {
                    if (c.Database.EnsureCreated())
                    {
                        _logger.Info("Datastore did not exist and has been created.");
                    }
                }
                catch (Exception exception)
                {
                    this._logger.Fatal($"Datastore failed to create or already created: {exception.Message}");
                    return;
                }
            }

>>>>>>> 5602436f

            this._logger.Debug("Starting...");
            Task task = Task.WhenAll(this._agents.Select(c => c.Start(cancellationToken)).ToArray());
            this._logger?.Debug("Started!");

            await task;
        }
    }
}<|MERGE_RESOLUTION|>--- conflicted
+++ resolved
@@ -42,9 +42,6 @@
         /// <returns></returns>
         public async Task StartAsync(CancellationToken cancellationToken)
         {
-<<<<<<< HEAD
-            if (this._agents == null) return;
-=======
             if (this._agents == null)
             {
                 return;
@@ -66,7 +63,6 @@
                 }
             }
 
->>>>>>> 5602436f
 
             this._logger.Debug("Starting...");
             Task task = Task.WhenAll(this._agents.Select(c => c.Start(cancellationToken)).ToArray());
