--- conflicted
+++ resolved
@@ -26,12 +26,7 @@
         public string MPC { get; set; }
         public string[] Pmode { get; set; }
 
-<<<<<<< HEAD
-        public IQueryable<TEntity> ApplyFilter<TEntity>(IQueryable<TEntity> query)
-            where TEntity : MessageEntity
-=======
         public IQueryable<TEntity> ApplyFilter<TEntity>(IQueryable<TEntity> query) where TEntity : MessageEntity
->>>>>>> d7f6e1a4
         {
             if (!String.IsNullOrEmpty(EbmsMessageId))
             {
@@ -245,14 +240,10 @@
                 }
             }
 
-<<<<<<< HEAD
             if (Pmode != null && Pmode.Length > 0)
             {
-                query = query.Where(qr => Pmode.Contains(qr.PMode));
-            }
-=======
-            if (Pmode != null && Pmode.Length > 0) query = query.Where(qr => Pmode.Contains(qr.PModeId));
->>>>>>> d7f6e1a4
+                query = query.Where(qr => Pmode.Contains(qr.PModeId));
+            }
 
             return query;
         }
