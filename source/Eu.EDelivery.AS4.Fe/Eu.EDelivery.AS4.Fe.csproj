﻿<Project Sdk="Microsoft.NET.Sdk.Web">
  <PropertyGroup>
    <RestoreProjectStyle>PackageReference</RestoreProjectStyle>
    <TargetFramework>net462</TargetFramework>
    <TypeScriptCompileBlocked>True</TypeScriptCompileBlocked>
    <DefaultItemExcludes>$(DefaultItemExcludes);ui/node_modules/**</DefaultItemExcludes>
    <OutputPath>..\..\output\</OutputPath>
    <GenerateDocumentationFile>true</GenerateDocumentationFile>
    <DocumentationFile>..\..\output\Eu.EDelivery.AS4.Fe.xml</DocumentationFile>
    <PlatformTarget>x64</PlatformTarget>
    <NETStandardInbox>false</NETStandardInbox>
    <AppendTargetFrameworkToOutputPath>false</AppendTargetFrameworkToOutputPath>
    <AutoGenerateBindingRedirects>False</AutoGenerateBindingRedirects>
    <GenerateBindingRedirectsOutputType>true</GenerateBindingRedirectsOutputType>
    <ApplicationIcon>favicon.ico</ApplicationIcon>
  </PropertyGroup>
  <PropertyGroup Condition="'$(Configuration)|$(Platform)'=='Debug|x64'">
    <DefineConstants>DEBUG;TRACE</DefineConstants>
  </PropertyGroup>
  <PropertyGroup Condition="'$(Configuration)|$(Platform)'=='Release|x64'">
    <DefineConstants>TRACE</DefineConstants>
    <NoWarn>1701;1702;1705;1591</NoWarn>
  </PropertyGroup>
<<<<<<< HEAD
  <PropertyGroup Condition="'$(Configuration)|$(Platform)'=='Release|AnyCPU'">
    <NoWarn>1701;1702;1591</NoWarn>
=======
  <PropertyGroup Condition="'$(Configuration)|$(Platform)'=='Debug|AnyCPU'">
    <WarningsAsErrors>NU1605</WarningsAsErrors>
    <NoWarn>1701;1702; 1591</NoWarn>
>>>>>>> c5726e47
  </PropertyGroup>
  <ItemGroup>
    <Content Remove="ui\tsconfig.json" />
    <Content Remove="ui\tsconfig.webpack.json" />
  </ItemGroup>
  <ItemGroup>
    <None Include="ui\tsconfig.json" />
    <None Include="ui\tsconfig.webpack.json" />
  </ItemGroup>
  <ItemGroup>
    <ProjectReference Include="..\Eu.EDelivery.AS4\Eu.EDelivery.AS4.csproj" />
    <ProjectReference Include="..\Eu.EDelivery.AS4.Receivers\Eu.EDelivery.AS4.Receivers.csproj" />
    <ProjectReference Include="..\Eu.EDelivery.AS4.ServiceHandler\Eu.EDelivery.AS4.ServiceHandler.csproj" />
  </ItemGroup>
  <ItemGroup>
    <PackageReference Include="FluentValidation" Version="6.2.1" />
	  <PackageReference Include="NETStandard.Library" Version="2.0.1" />
    <PackageReference Include="NLog" Version="4.3.5" />
    <PackageReference Include="Microsoft.AspNet.SignalR" Version="2.2.2" />
    <PackageReference Include="Microsoft.AspNet.SignalR.Owin" Version="1.2.2" />
    <PackageReference Include="Microsoft.AspNetCore" Version="2.0.1" />
    <PackageReference Include="Microsoft.AspNetCore.Authentication.JwtBearer" Version="2.0.1" />
    <PackageReference Include="Microsoft.AspNetCore.Http.Extensions" Version="2.0.1" />
    <PackageReference Include="Microsoft.AspNetCore.Identity" Version="2.0.1" />
    <PackageReference Include="Microsoft.AspNetCore.Identity.EntityFrameworkCore" Version="2.0.1" />
    <PackageReference Include="Microsoft.AspNetCore.Mvc" Version="2.0.2" />
    <PackageReference Include="Microsoft.AspNetCore.Owin" Version="2.0.1" />
    <PackageReference Include="Microsoft.AspNetCore.Server.Kestrel" Version="2.0.1" />
    <PackageReference Include="Microsoft.AspNetCore.StaticFiles" Version="2.0.1" />
    <PackageReference Include="Microsoft.EntityFrameworkCore" Version="2.1.0" />
    <PackageReference Include="Microsoft.EntityFrameworkCore.Sqlite" Version="2.1.0" />
    <PackageReference Include="Microsoft.EntityFrameworkCore.SqlServer" Version="2.1.0" />
    <PackageReference Include="Microsoft.Extensions.Logging.Debug" Version="2.1.0" />
    <PackageReference Include="Microsoft.Extensions.Caching.Abstractions" Version="2.1.0" />
    <PackageReference Include="Microsoft.Extensions.DependencyInjection" Version="2.1.0" />
    <PackageReference Include="Microsoft.Extensions.Configuration" Version="2.1.0" />
    <PackageReference Include="AspNet.Security.OAuth.Validation" Version="1.0.0" />
    <PackageReference Include="AutoMapper" Version="5.0.2" />
    <PackageReference Include="Ensure.That" Version="5.0.0" />
    <PackageReference Include="HttpMultipartParser" Version="2.2.4" />
    <PackageReference Include="Microsoft.ApplicationInsights.AspNetCore" Version="2.2.0" />
    <PackageReference Include="Microsoft.Extensions.PlatformAbstractions" Version="1.1.0" />
    <PackageReference Include="Microsoft.IdentityModel.Tokens" Version="5.1.4" />
    <PackageReference Include="Mono.Cecil" Version="0.10.0-beta2" />
    <PackageReference Include="Newtonsoft.Json" Version="10.0.3" />
    <PackageReference Include="Swashbuckle.AspNetCore" Version="2.0.0" />
    <PackageReference Include="System.IdentityModel.Tokens.Jwt" Version="5.1.4" />
	  <PackageReference Include="System.Runtime.InteropServices.RuntimeInformation" Version="4.3.0" />
    <Reference Include="System.Configuration" />
  </ItemGroup>
  <ItemGroup>
    <DotNetCliToolReference Include="Microsoft.VisualStudio.Web.CodeGeneration.Tools" Version="2.0.0" />
  </ItemGroup>
  <ItemGroup>
    <Content Update="appsettings.Development.json">
      <CopyToOutputDirectory>Always</CopyToOutputDirectory>
    </Content>
    <Content Update="appsettings.inprocess.json">
      <CopyToOutputDirectory>Always</CopyToOutputDirectory>
    </Content>
    <Content Update="appsettings.json">
      <CopyToOutputDirectory>Always</CopyToOutputDirectory>
    </Content>
  </ItemGroup>
</Project><|MERGE_RESOLUTION|>--- conflicted
+++ resolved
@@ -21,14 +21,9 @@
     <DefineConstants>TRACE</DefineConstants>
     <NoWarn>1701;1702;1705;1591</NoWarn>
   </PropertyGroup>
-<<<<<<< HEAD
-  <PropertyGroup Condition="'$(Configuration)|$(Platform)'=='Release|AnyCPU'">
-    <NoWarn>1701;1702;1591</NoWarn>
-=======
   <PropertyGroup Condition="'$(Configuration)|$(Platform)'=='Debug|AnyCPU'">
     <WarningsAsErrors>NU1605</WarningsAsErrors>
     <NoWarn>1701;1702; 1591</NoWarn>
->>>>>>> c5726e47
   </PropertyGroup>
   <ItemGroup>
     <Content Remove="ui\tsconfig.json" />
@@ -45,7 +40,7 @@
   </ItemGroup>
   <ItemGroup>
     <PackageReference Include="FluentValidation" Version="6.2.1" />
-	  <PackageReference Include="NETStandard.Library" Version="2.0.1" />
+    <PackageReference Include="NETStandard.Library" Version="2.0.1" />
     <PackageReference Include="NLog" Version="4.3.5" />
     <PackageReference Include="Microsoft.AspNet.SignalR" Version="2.2.2" />
     <PackageReference Include="Microsoft.AspNet.SignalR.Owin" Version="1.2.2" />
@@ -76,7 +71,7 @@
     <PackageReference Include="Newtonsoft.Json" Version="10.0.3" />
     <PackageReference Include="Swashbuckle.AspNetCore" Version="2.0.0" />
     <PackageReference Include="System.IdentityModel.Tokens.Jwt" Version="5.1.4" />
-	  <PackageReference Include="System.Runtime.InteropServices.RuntimeInformation" Version="4.3.0" />
+    <PackageReference Include="System.Runtime.InteropServices.RuntimeInformation" Version="4.3.0" />
     <Reference Include="System.Configuration" />
   </ItemGroup>
   <ItemGroup>
