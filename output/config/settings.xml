--- conflicted
+++ resolved
@@ -1,11 +1,7 @@
 ﻿<?xml version="1.0" encoding="utf-8"?>
 <Settings xmlns:xsi="http://www.w3.org/2001/XMLSchema-instance" xmlns:xsd="http://www.w3.org/2001/XMLSchema" xmlns="eu:edelivery:as4">
   <IdFormat>{GUID}@{IPADDRESS}</IdFormat>
-<<<<<<< HEAD
-  <FeInProcess>false</FeInProcess>
-=======
   <FeInProcess>false</FeInProcess>    
->>>>>>> 5030e761
   <Database>
     <Provider>Sqlite</Provider>
     <ConnectionString>Filename=database\messages.db</ConnectionString>
@@ -64,13 +60,8 @@
         <Step type="Eu.EDelivery.AS4.Steps.Send.EncryptAS4MessageStep, Eu.EDelivery.AS4.Steps, Version=1.0.0.0, Culture=neutral, PublicKeyToken=null" undecorated="false" />
         <Step type="Eu.EDelivery.AS4.Steps.Send.SendAS4MessageStep, Eu.EDelivery.AS4.Steps, Version=1.0.0.0, Culture=neutral, PublicKeyToken=null" undecorated="false" />
         <Step type="Eu.EDelivery.AS4.Steps.Send.SendUpdateDataStoreStep, Eu.EDelivery.AS4.Steps, Version=1.0.0.0, Culture=neutral, PublicKeyToken=null" undecorated="false" />
-<<<<<<< HEAD
 		    <Step type="Eu.EDelivery.AS4.Steps.Receive.VerifySignatureAS4MessageStep, Eu.EDelivery.AS4.Steps, Version=1.0.0.0, Culture=neutral, PublicKeyToken=null" undecorated="false" />
 		    <Step type="Eu.EDelivery.AS4.Steps.Receive.UpdateReceivedAS4MessageBodyStep, Eu.EDelivery.AS4.Steps, Version=1.0.0.0, Culture=neutral, PublicKeyToken=null" undecorated="false" />
-=======
-        <Step type="Eu.EDelivery.AS4.Steps.Receive.VerifySignatureAS4MessageStep, Eu.EDelivery.AS4.Steps, Version=1.0.0.0, Culture=neutral, PublicKeyToken=null" undecorated="false" />
-        <Step type="Eu.EDelivery.AS4.Steps.Receive.UpdateReceivedAS4MessageBodyStep, Eu.EDelivery.AS4.Steps, Version=1.0.0.0, Culture=neutral, PublicKeyToken=null" undecorated="false" />		
->>>>>>> 5030e761
       </Steps>
     </SendAgent>
     <DeliverAgent name="InMessage Deliver Agent">
@@ -151,33 +142,6 @@
       <Steps>
         <Step type="Eu.EDelivery.AS4.Steps.ReceptionAwareness.ReceptionAwarenessUpdateDatastoreStep, Eu.EDelivery.AS4.Steps, Version=1.0.0.0, Culture=neutral, PublicKeyToken=null" undecorated="false" />
       </Steps>
-<<<<<<< HEAD
     </ReceptionAwarenessAgent>   
-=======
-    </ReceptionAwarenessAgent>
-	
-	<!-- Example of a PullReceive Agent
-	<PullReceiveAgent name="Pull Receive Agent">
-      <Receiver type="Eu.EDelivery.AS4.Receivers.PullRequestReceiver, Eu.EDelivery.AS4.Receivers, Version=1.0.0.0, Culture=neutral, PublicKeyToken=null">
-        <Setting key="pull-pmode" tmin="0:00:01" tmax="0:00:25"/>
-      </Receiver>
-      <Transformer type="Eu.EDelivery.AS4.Transformers.PModeToPullRequestTransformer, Eu.EDelivery.AS4.Transformers, Version=1.0.0.0, Culture=neutral, PublicKeyToken=null" />
-      <Steps decorator="Eu.EDelivery.AS4.Steps.Receive.ReceiveExceptionStepDecorator, Eu.EDelivery.AS4.Steps, Version=1.0.0.0, Culture=neutral, PublicKeyToken=null">
-        <Step type="Eu.EDelivery.AS4.Steps.Send.SignAS4MessageStep, Eu.EDelivery.AS4.Steps, Version=1.0.0.0, Culture=neutral, PublicKeyToken=null" undecorated="false" />
-        <Step type="Eu.EDelivery.AS4.Steps.Send.SendAS4MessageStep, Eu.EDelivery.AS4.Steps, Version=1.0.0.0, Culture=neutral, PublicKeyToken=null" undecorated="false" />
-        <Step type="Eu.EDelivery.AS4.Steps.Receive.SaveReceivedMessageStep, Eu.EDelivery.AS4.Steps, Version=1.0.0.0, Culture=neutral, PublicKeyToken=null" undecorated="false" />
-        <Step type="Eu.EDelivery.AS4.Steps.Receive.DeterminePModesStep, Eu.EDelivery.AS4.Steps, Version=1.0.0.0, Culture=neutral, PublicKeyToken=null" undecorated="false" />
-        <Step type="Eu.EDelivery.AS4.Steps.Receive.DecryptAS4MessageStep, Eu.EDelivery.AS4.Steps, Version=1.0.0.0, Culture=neutral, PublicKeyToken=null" undecorated="false" />
-        <Step type="Eu.EDelivery.AS4.Steps.Receive.VerifySignatureAS4MessageStep, Eu.EDelivery.AS4.Steps, Version=1.0.0.0, Culture=neutral, PublicKeyToken=null" undecorated="false" />
-        <Step type="Eu.EDelivery.AS4.Steps.Receive.DecompressAttachmentsStep, Eu.EDelivery.AS4.Steps, Version=1.0.0.0, Culture=neutral, PublicKeyToken=null" undecorated="false" />
-        <Step type="Eu.EDelivery.AS4.Steps.Receive.UpdateReceivedAS4MessageBodyStep, Eu.EDelivery.AS4.Steps, Version=1.0.0.0, Culture=neutral, PublicKeyToken=null" undecorated="false" />
-        <Step type="Eu.EDelivery.AS4.Steps.Receive.CreateAS4ReceiptStep, Eu.EDelivery.AS4.Steps, Version=1.0.0.0, Culture=neutral, PublicKeyToken=null" undecorated="false" />
-        <Step type="Eu.EDelivery.AS4.Steps.Receive.StoreAS4ReceiptStep, Eu.EDelivery.AS4.Steps, Version=1.0.0.0, Culture=neutral, PublicKeyToken=null" undecorated="false" />     
-        <Step type="Eu.EDelivery.AS4.Steps.Receive.CreateAS4ErrorStep, Eu.EDelivery.AS4.Steps, Version=1.0.0.0, Culture=neutral, PublicKeyToken=null" undecorated="true" />       
-      </Steps>
-    </PullReceiveAgent>
-	-->
-	
->>>>>>> 5030e761
   </Agents>
 </Settings>