--- conflicted
+++ resolved
@@ -29,7 +29,6 @@
         <Setting key="Update" field="Operation">Sending</Setting>
       </Receiver>
       <Transformer type="Eu.EDelivery.AS4.Transformers.AS4MessageTransformer, Eu.EDelivery.AS4.Transformers, Version=1.0.0.0, Culture=neutral, PublicKeyToken=null" />
-<<<<<<< HEAD
       <StepConfiguration>
         <NormalPipeline>
           <Step type="Eu.EDelivery.AS4.Steps.Send.SetReceptionAwarenessStep, Eu.EDelivery.AS4.Steps, Version=1.0.0.0, Culture=neutral, PublicKeyToken=null" />
@@ -45,21 +44,6 @@
           <Step type="Eu.EDelivery.AS4.Steps.Send.LogReceivedProcessingErrorStep, Eu.EDelivery.AS4.Steps, Version=1.0.0.0, Culture=neutral, PublicKeyToken=null" />
         </ErrorPipeline>
       </StepConfiguration>
-=======
-      <NormalPipeline>
-        <Step type="Eu.EDelivery.AS4.Steps.Send.SetReceptionAwarenessStep, Eu.EDelivery.AS4.Steps, Version=1.0.0.0, Culture=neutral, PublicKeyToken=null" />
-        <Step type="Eu.EDelivery.AS4.Steps.Send.CompressAttachmentsStep, Eu.EDelivery.AS4.Steps, Version=1.0.0.0, Culture=neutral, PublicKeyToken=null" />
-        <Step type="Eu.EDelivery.AS4.Steps.Send.SignAS4MessageStep, Eu.EDelivery.AS4.Steps, Version=1.0.0.0, Culture=neutral, PublicKeyToken=null" />
-        <Step type="Eu.EDelivery.AS4.Steps.Send.EncryptAS4MessageStep, Eu.EDelivery.AS4.Steps, Version=1.0.0.0, Culture=neutral, PublicKeyToken=null" />
-        <Step type="Eu.EDelivery.AS4.Steps.Send.SendAS4MessageStep, Eu.EDelivery.AS4.Steps, Version=1.0.0.0, Culture=neutral, PublicKeyToken=null" />
-        <Step type="Eu.EDelivery.AS4.Steps.Send.SendUpdateDataStoreStep, Eu.EDelivery.AS4.Steps, Version=1.0.0.0, Culture=neutral, PublicKeyToken=null"  />
-        <Step type="Eu.EDelivery.AS4.Steps.Receive.VerifySignatureAS4MessageStep, Eu.EDelivery.AS4.Steps, Version=1.0.0.0, Culture=neutral, PublicKeyToken=null" />
-        <Step type="Eu.EDelivery.AS4.Steps.Receive.UpdateReceivedAS4MessageBodyStep, Eu.EDelivery.AS4.Steps, Version=1.0.0.0, Culture=neutral, PublicKeyToken=null" />
-      </NormalPipeline>
-      <ErrorPipeline>
-        <Step type="Eu.EDelivery.AS4.Steps.Send.LogReceivedProcessingErrorStep, Eu.EDelivery.AS4.Steps, Version=1.0.0.0, Culture=neutral, PublicKeyToken=null" />
-      </ErrorPipeline>
->>>>>>> 1373bbbe
     </SendAgent>
     <DeliverAgent name="InMessage Deliver Agent">
       <Receiver type="Eu.EDelivery.AS4.Receivers.DatastoreReceiver, Eu.EDelivery.AS4.Receivers, Version=1.0.0.0, Culture=neutral, PublicKeyToken=null">
@@ -87,23 +71,14 @@
         <Setting key="PollingInterval">2000</Setting>
       </Receiver>
       <Transformer type="Eu.EDelivery.AS4.Transformers.ConformanceTestTransformers.ConformanceTestingNotifyMessageTransformer, Eu.EDelivery.AS4.Transformers, Version=1.0.0.0, Culture=neutral, PublicKeyToken=null" />
-<<<<<<< HEAD
       <StepConfiguration>
         <NormalPipeline>
           <Step type="Eu.EDelivery.AS4.Steps.Notify.SendNotifyMessageStep, Eu.EDelivery.AS4.Steps, Version=1.0.0.0, Culture=neutral, PublicKeyToken=null" undecorated="false" />
           <Step type="Eu.EDelivery.AS4.Steps.Notify.NotifyUpdateInMessageDatastoreStep, Eu.EDelivery.AS4.Steps, Version=1.0.0.0, Culture=neutral, PublicKeyToken=null" undecorated="false" />
         </NormalPipeline>
       </StepConfiguration>
-    </NotifyAgent>
-    <NotifyAgent type="Producer" name="OutMessages Notify Agent">
-=======
-      <NormalPipeline>
-        <Step type="Eu.EDelivery.AS4.Steps.Notify.SendNotifyMessageStep, Eu.EDelivery.AS4.Steps, Version=1.0.0.0, Culture=neutral, PublicKeyToken=null" undecorated="false" />
-        <Step type="Eu.EDelivery.AS4.Steps.Notify.NotifyUpdateInMessageDatastoreStep, Eu.EDelivery.AS4.Steps, Version=1.0.0.0, Culture=neutral, PublicKeyToken=null" undecorated="false" />
-      </NormalPipeline>
     </NotifyConsumerAgent>
     <NotifyProducerAgent name="OutMessages Notify Agent">
->>>>>>> 1373bbbe
       <Receiver type="Eu.EDelivery.AS4.Receivers.DatastoreReceiver, Eu.EDelivery.AS4.Receivers, Version=1.0.0.0, Culture=neutral, PublicKeyToken=null">
         <Setting key="Table">OutMessages</Setting>
         <Setting key="Field">Operation = ToBeNotified</Setting>
@@ -111,23 +86,14 @@
         <Setting key="PollingInterval">2000</Setting>
       </Receiver>
       <Transformer type="Eu.EDelivery.AS4.Transformers.ConformanceTestTransformers.ConformanceTestingNotifyMessageTransformer, Eu.EDelivery.AS4.Transformers, Version=1.0.0.0, Culture=neutral, PublicKeyToken=null" />
-<<<<<<< HEAD
       <StepConfiguration>
         <NormalPipeline>
           <Step type="Eu.EDelivery.AS4.Steps.Notify.SendNotifyMessageStep, Eu.EDelivery.AS4.Steps, Version=1.0.0.0, Culture=neutral, PublicKeyToken=null" undecorated="false" />
           <Step type="Eu.EDelivery.AS4.Steps.Notify.NotifyUpdateOutMessageDatastoreStep, Eu.EDelivery.AS4.Steps, Version=1.0.0.0, Culture=neutral, PublicKeyToken=null" undecorated="false" />
         </NormalPipeline>
       </StepConfiguration>
-    </NotifyAgent>
-    <NotifyAgent type="Consumer" name="InExceptions Notify Agent">
-=======
-      <NormalPipeline>
-        <Step type="Eu.EDelivery.AS4.Steps.Notify.SendNotifyMessageStep, Eu.EDelivery.AS4.Steps, Version=1.0.0.0, Culture=neutral, PublicKeyToken=null" undecorated="false" />
-        <Step type="Eu.EDelivery.AS4.Steps.Notify.NotifyUpdateOutMessageDatastoreStep, Eu.EDelivery.AS4.Steps, Version=1.0.0.0, Culture=neutral, PublicKeyToken=null" undecorated="false" />
-      </NormalPipeline>
     </NotifyProducerAgent>
     <NotifyConsumerAgent name="InExceptions Notify Agent">
->>>>>>> 1373bbbe
       <Receiver type="Eu.EDelivery.AS4.Receivers.DatastoreReceiver, Eu.EDelivery.AS4.Receivers, Version=1.0.0.0, Culture=neutral, PublicKeyToken=null">
         <Setting key="Table">InExceptions</Setting>
         <Setting key="Field">Operation = ToBeNotified</Setting>
@@ -135,23 +101,14 @@
         <Setting key="PollingInterval">3000</Setting>
       </Receiver>
       <Transformer type="Eu.EDelivery.AS4.Transformers.ConformanceTestTransformers.ConformanceTestingExceptionNotifyMessageTransformer, Eu.EDelivery.AS4.Transformers, Version=1.0.0.0, Culture=neutral, PublicKeyToken=null" />
-<<<<<<< HEAD
       <StepConfiguration>
         <NormalPipeline>
           <Step type="Eu.EDelivery.AS4.Steps.Notify.SendNotifyMessageStep, Eu.EDelivery.AS4.Steps, Version=1.0.0.0, Culture=neutral, PublicKeyToken=null" undecorated="false" />
           <Step type="Eu.EDelivery.AS4.Steps.Notify.NotifyUpdateInExceptionDatastoreStep, Eu.EDelivery.AS4.Steps, Version=1.0.0.0, Culture=neutral, PublicKeyToken=null" undecorated="false" />
         </NormalPipeline>
       </StepConfiguration>
-    </NotifyAgent>
-    <NotifyAgent type="Producer" name="OutExceptions Notify Agent">
-=======
-      <NormalPipeline>
-        <Step type="Eu.EDelivery.AS4.Steps.Notify.SendNotifyMessageStep, Eu.EDelivery.AS4.Steps, Version=1.0.0.0, Culture=neutral, PublicKeyToken=null" undecorated="false" />
-        <Step type="Eu.EDelivery.AS4.Steps.Notify.NotifyUpdateInExceptionDatastoreStep, Eu.EDelivery.AS4.Steps, Version=1.0.0.0, Culture=neutral, PublicKeyToken=null" undecorated="false" />
-      </NormalPipeline>
     </NotifyConsumerAgent>
     <NotifyProducerAgent name="OutExceptions Notify Agent">
->>>>>>> 1373bbbe
       <Receiver type="Eu.EDelivery.AS4.Receivers.DatastoreReceiver, Eu.EDelivery.AS4.Receivers, Version=1.0.0.0, Culture=neutral, PublicKeyToken=null">
         <Setting key="Table">OutExceptions</Setting>
         <Setting key="Field">Operation = ToBeNotified</Setting>
@@ -159,21 +116,13 @@
         <Setting key="PollingInterval">3000</Setting>
       </Receiver>
       <Transformer type="Eu.EDelivery.AS4.Transformers.ConformanceTestTransformers.ConformanceTestingExceptionNotifyMessageTransformer, Eu.EDelivery.AS4.Transformers, Version=1.0.0.0, Culture=neutral, PublicKeyToken=null" />
-<<<<<<< HEAD
       <StepConfiguration>
         <NormalPipeline>
           <Step type="Eu.EDelivery.AS4.Steps.Notify.SendNotifyMessageStep, Eu.EDelivery.AS4.Steps, Version=1.0.0.0, Culture=neutral, PublicKeyToken=null" undecorated="false" />
           <Step type="Eu.EDelivery.AS4.Steps.Notify.NotifyUpdateOutExceptionDatastoreStep, Eu.EDelivery.AS4.Steps, Version=1.0.0.0, Culture=neutral, PublicKeyToken=null" undecorated="false" />
         </NormalPipeline>
       </StepConfiguration>
-    </NotifyAgent>
-=======
-      <NormalPipeline>
-        <Step type="Eu.EDelivery.AS4.Steps.Notify.SendNotifyMessageStep, Eu.EDelivery.AS4.Steps, Version=1.0.0.0, Culture=neutral, PublicKeyToken=null" undecorated="false" />
-        <Step type="Eu.EDelivery.AS4.Steps.Notify.NotifyUpdateOutExceptionDatastoreStep, Eu.EDelivery.AS4.Steps, Version=1.0.0.0, Culture=neutral, PublicKeyToken=null" undecorated="false" />
-      </NormalPipeline>
     </NotifyProducerAgent>
->>>>>>> 1373bbbe
     <ReceptionAwarenessAgent name="Reception Awareness Agent">
       <Receiver type="Eu.EDelivery.AS4.Receivers.DatastoreReceiver, Eu.EDelivery.AS4.Receivers, Version=1.0.0.0, Culture=neutral, PublicKeyToken=null">
         <Setting key="Table">ReceptionAwareness</Setting>
