--- conflicted
+++ resolved
@@ -111,14 +111,9 @@
         <Step type="Eu.EDelivery.AS4.Steps.Notify.SendNotifyMessageStep, Eu.EDelivery.AS4.Steps, Version=1.0.0.0, Culture=neutral, PublicKeyToken=null" undecorated="false" />
         <Step type="Eu.EDelivery.AS4.Steps.Notify.NotifyUpdateInMessageDatastoreStep, Eu.EDelivery.AS4.Steps, Version=1.0.0.0, Culture=neutral, PublicKeyToken=null" undecorated="false" />
       </NormalPipeline>
-<<<<<<< HEAD
       </StepConfiguration>
-    </NotifyAgent>
-    <NotifyAgent type="Producer" name="OutMessages Notify Agent">
-=======
     </NotifyConsumerAgent>
     <NotifyProducerAgent name="OutMessages Notify Agent">
->>>>>>> 1373bbbe
       <Receiver type="Eu.EDelivery.AS4.Receivers.DatastoreReceiver, Eu.EDelivery.AS4.Receivers, Version=1.0.0.0, Culture=neutral, PublicKeyToken=null">
         <Setting key="Table">OutMessages</Setting>
         <Setting key="Field">Operation = ToBeNotified</Setting>
@@ -130,14 +125,9 @@
         <Step type="Eu.EDelivery.AS4.Steps.Notify.SendNotifyMessageStep, Eu.EDelivery.AS4.Steps, Version=1.0.0.0, Culture=neutral, PublicKeyToken=null" undecorated="false" />
         <Step type="Eu.EDelivery.AS4.Steps.Notify.NotifyUpdateOutMessageDatastoreStep, Eu.EDelivery.AS4.Steps, Version=1.0.0.0, Culture=neutral, PublicKeyToken=null" undecorated="false" />
       </NormalPipeline>
-<<<<<<< HEAD
       </StepConfiguration>
-    </NotifyAgent>
-    <NotifyAgent type="Consumer" name="InExceptions Notify Agent">
-=======
     </NotifyProducerAgent>
     <NotifyConsumerAgent name="InExceptions Notify Agent">
->>>>>>> 1373bbbe
       <Receiver type="Eu.EDelivery.AS4.Receivers.DatastoreReceiver, Eu.EDelivery.AS4.Receivers, Version=1.0.0.0, Culture=neutral, PublicKeyToken=null">
         <Setting key="Table">InExceptions</Setting>
         <Setting key="Field">Operation = ToBeNotified</Setting>
@@ -149,14 +139,9 @@
         <Step type="Eu.EDelivery.AS4.Steps.Notify.SendNotifyMessageStep, Eu.EDelivery.AS4.Steps, Version=1.0.0.0, Culture=neutral, PublicKeyToken=null" undecorated="false" />
         <Step type="Eu.EDelivery.AS4.Steps.Notify.NotifyUpdateInExceptionDatastoreStep, Eu.EDelivery.AS4.Steps, Version=1.0.0.0, Culture=neutral, PublicKeyToken=null" undecorated="false" />
       </NormalPipeline>
-<<<<<<< HEAD
       </StepConfiguration>
-    </NotifyAgent>
-    <NotifyAgent type="Producer" name="OutExceptions Notify Agent">
-=======
     </NotifyConsumerAgent>
     <NotifyProducerAgent name="OutExceptions Notify Agent">
->>>>>>> 1373bbbe
       <Receiver type="Eu.EDelivery.AS4.Receivers.DatastoreReceiver, Eu.EDelivery.AS4.Receivers, Version=1.0.0.0, Culture=neutral, PublicKeyToken=null">
         <Setting key="Table">OutExceptions</Setting>
         <Setting key="Field">Operation = ToBeNotified</Setting>
@@ -168,12 +153,8 @@
         <Step type="Eu.EDelivery.AS4.Steps.Notify.SendNotifyMessageStep, Eu.EDelivery.AS4.Steps, Version=1.0.0.0, Culture=neutral, PublicKeyToken=null" undecorated="false" />
         <Step type="Eu.EDelivery.AS4.Steps.Notify.NotifyUpdateOutExceptionDatastoreStep, Eu.EDelivery.AS4.Steps, Version=1.0.0.0, Culture=neutral, PublicKeyToken=null" undecorated="false" />
       </NormalPipeline>
-<<<<<<< HEAD
      </StepConfiguration>
-    </NotifyAgent>
-=======
     </NotifyProducerAgent>
->>>>>>> 1373bbbe
     <ReceptionAwarenessAgent name="Reception Awareness Agent">
       <Receiver type="Eu.EDelivery.AS4.Receivers.DatastoreReceiver, Eu.EDelivery.AS4.Receivers, Version=1.0.0.0, Culture=neutral, PublicKeyToken=null">
         <Setting key="Table">ReceptionAwareness</Setting>
@@ -187,5 +168,7 @@
       </NormalPipeline>
       </StepConfiguration>
     </ReceptionAwarenessAgent>
-  </Agents>
+  
+
+</Agents>
 </Settings>