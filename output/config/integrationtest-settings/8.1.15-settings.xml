--- conflicted
+++ resolved
@@ -100,90 +100,55 @@
         <Setting key="Update" field="Operation">Notifying</Setting>
       </Receiver>
       <Transformer type="Eu.EDelivery.AS4.Transformers.SignalMessageToNotifyMessageTransformer, Eu.EDelivery.AS4.Transformers, Version=1.0.0.0, Culture=neutral, PublicKeyToken=null" />
-<<<<<<< HEAD
       <StepConfiguration>
         <NormalPipeline>
           <Step type="Eu.EDelivery.AS4.Steps.Notify.SendNotifyMessageStep, Eu.EDelivery.AS4.Steps, Version=1.0.0.0, Culture=neutral, PublicKeyToken=null" undecorated="false" />
           <Step type="Eu.EDelivery.AS4.Steps.Notify.NotifyUpdateInMessageDatastoreStep, Eu.EDelivery.AS4.Steps, Version=1.0.0.0, Culture=neutral, PublicKeyToken=null" undecorated="false" />
         </NormalPipeline>
       </StepConfiguration>
-    </NotifyAgent>
-    <NotifyAgent type="Producer" name="OutMessages Notify Agent">
-=======
-      <NormalPipeline>
-        <Step type="Eu.EDelivery.AS4.Steps.Notify.SendNotifyMessageStep, Eu.EDelivery.AS4.Steps, Version=1.0.0.0, Culture=neutral, PublicKeyToken=null" undecorated="false" />
-        <Step type="Eu.EDelivery.AS4.Steps.Notify.NotifyUpdateInMessageDatastoreStep, Eu.EDelivery.AS4.Steps, Version=1.0.0.0, Culture=neutral, PublicKeyToken=null" undecorated="false" />
-      </NormalPipeline>
     </NotifyConsumerAgent>
     <NotifyProducerAgent name="OutMessages Notify Agent">
->>>>>>> 1373bbbe
       <Receiver type="Eu.EDelivery.AS4.Receivers.DatastoreReceiver, Eu.EDelivery.AS4.Receivers, Version=1.0.0.0, Culture=neutral, PublicKeyToken=null">
         <Setting key="Table">OutMessages</Setting>
         <Setting key="Field">Operation = ToBeNotified</Setting>
         <Setting key="Update" field="Operation">Notifying</Setting>
       </Receiver>
       <Transformer type="Eu.EDelivery.AS4.Transformers.SignalMessageToNotifyMessageTransformer, Eu.EDelivery.AS4.Transformers, Version=1.0.0.0, Culture=neutral, PublicKeyToken=null" />
-<<<<<<< HEAD
       <StepConfiguration>
         <NormalPipeline>
           <Step type="Eu.EDelivery.AS4.Steps.Notify.SendNotifyMessageStep, Eu.EDelivery.AS4.Steps, Version=1.0.0.0, Culture=neutral, PublicKeyToken=null" undecorated="false" />
           <Step type="Eu.EDelivery.AS4.Steps.Notify.NotifyUpdateOutMessageDatastoreStep, Eu.EDelivery.AS4.Steps, Version=1.0.0.0, Culture=neutral, PublicKeyToken=null" undecorated="false" />
         </NormalPipeline>
       </StepConfiguration>
-    </NotifyAgent>
-    <NotifyAgent type="Consumer" name="InExceptions Notify Agent">
-=======
-      <NormalPipeline>        
-        <Step type="Eu.EDelivery.AS4.Steps.Notify.SendNotifyMessageStep, Eu.EDelivery.AS4.Steps, Version=1.0.0.0, Culture=neutral, PublicKeyToken=null" undecorated="false" />
-        <Step type="Eu.EDelivery.AS4.Steps.Notify.NotifyUpdateOutMessageDatastoreStep, Eu.EDelivery.AS4.Steps, Version=1.0.0.0, Culture=neutral, PublicKeyToken=null" undecorated="false" />
-      </NormalPipeline>
     </NotifyProducerAgent>
     <NotifyConsumerAgent name="InExceptions Notify Agent">
->>>>>>> 1373bbbe
       <Receiver type="Eu.EDelivery.AS4.Receivers.DatastoreReceiver, Eu.EDelivery.AS4.Receivers, Version=1.0.0.0, Culture=neutral, PublicKeyToken=null">
         <Setting key="Table">InExceptions</Setting>
         <Setting key="Field">Operation = ToBeNotified</Setting>
         <Setting key="Update" field="Operation">Notifying</Setting>
       </Receiver>
       <Transformer type="Eu.EDelivery.AS4.Transformers.ExceptionToNotifyMessageTransformer, Eu.EDelivery.AS4.Transformers, Version=1.0.0.0, Culture=neutral, PublicKeyToken=null" />
-<<<<<<< HEAD
       <StepConfiguration>
         <NormalPipeline>
           <Step type="Eu.EDelivery.AS4.Steps.Notify.SendNotifyMessageStep, Eu.EDelivery.AS4.Steps, Version=1.0.0.0, Culture=neutral, PublicKeyToken=null" undecorated="false" />
           <Step type="Eu.EDelivery.AS4.Steps.Notify.NotifyUpdateInExceptionDatastoreStep, Eu.EDelivery.AS4.Steps, Version=1.0.0.0, Culture=neutral, PublicKeyToken=null" undecorated="false" />
         </NormalPipeline>
       </StepConfiguration>
-    </NotifyAgent>
-    <NotifyAgent type="Producer" name="OutExceptions Notify Agent">
-=======
-      <NormalPipeline>        
-        <Step type="Eu.EDelivery.AS4.Steps.Notify.SendNotifyMessageStep, Eu.EDelivery.AS4.Steps, Version=1.0.0.0, Culture=neutral, PublicKeyToken=null" undecorated="false" />
-        <Step type="Eu.EDelivery.AS4.Steps.Notify.NotifyUpdateInExceptionDatastoreStep, Eu.EDelivery.AS4.Steps, Version=1.0.0.0, Culture=neutral, PublicKeyToken=null" undecorated="false" />
-      </NormalPipeline>
     </NotifyConsumerAgent>
     <NotifyProducerAgent name="OutExceptions Notify Agent">
->>>>>>> 1373bbbe
       <Receiver type="Eu.EDelivery.AS4.Receivers.DatastoreReceiver, Eu.EDelivery.AS4.Receivers, Version=1.0.0.0, Culture=neutral, PublicKeyToken=null">
         <Setting key="Table">OutExceptions</Setting>
         <Setting key="Field">Operation = ToBeNotified</Setting>
         <Setting key="Update" field="Operation">Notifying</Setting>
       </Receiver>
       <Transformer type="Eu.EDelivery.AS4.Transformers.ExceptionToNotifyMessageTransformer, Eu.EDelivery.AS4.Transformers, Version=1.0.0.0, Culture=neutral, PublicKeyToken=null" />
-<<<<<<< HEAD
       <StepConfiguration>
         <NormalPipeline>
           <Step type="Eu.EDelivery.AS4.Steps.Notify.SendNotifyMessageStep, Eu.EDelivery.AS4.Steps, Version=1.0.0.0, Culture=neutral, PublicKeyToken=null" undecorated="false" />
           <Step type="Eu.EDelivery.AS4.Steps.Notify.NotifyUpdateOutExceptionDatastoreStep, Eu.EDelivery.AS4.Steps, Version=1.0.0.0, Culture=neutral, PublicKeyToken=null" undecorated="false" />
         </NormalPipeline>
       </StepConfiguration>
-    </NotifyAgent>
-=======
-      <NormalPipeline>        
-        <Step type="Eu.EDelivery.AS4.Steps.Notify.SendNotifyMessageStep, Eu.EDelivery.AS4.Steps, Version=1.0.0.0, Culture=neutral, PublicKeyToken=null" undecorated="false" />
-        <Step type="Eu.EDelivery.AS4.Steps.Notify.NotifyUpdateOutExceptionDatastoreStep, Eu.EDelivery.AS4.Steps, Version=1.0.0.0, Culture=neutral, PublicKeyToken=null" undecorated="false" />
-      </NormalPipeline>
     </NotifyProducerAgent>
->>>>>>> 1373bbbe
     <ReceptionAwarenessAgent name="Reception Awareness Agent">
       <Receiver type="Eu.EDelivery.AS4.Receivers.DatastoreReceiver, Eu.EDelivery.AS4.Receivers, Version=1.0.0.0, Culture=neutral, PublicKeyToken=null">
         <Setting key="Table">ReceptionAwareness</Setting>
